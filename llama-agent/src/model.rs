--- conflicted
+++ resolved
@@ -1,5 +1,4 @@
 use crate::types::{ModelConfig, ModelError, ModelSource};
-use hf_hub::api::tokio::ApiBuilder;
 use llama_cpp_2::{
     context::{params::LlamaContextParams, LlamaContext},
     llama_backend::LlamaBackend,
@@ -8,44 +7,10 @@
 use std::path::{Path, PathBuf};
 use std::sync::{Arc, OnceLock};
 use std::time::Instant;
-<<<<<<< HEAD
-// Need access to raw FFI bindings for llama_log_set
-use std::ffi::c_void;
-use std::os::raw::c_char;
-use tokio::sync::RwLock;
-use tracing::{debug, info, warn};
-=======
 use tokio::sync::RwLock;
 use tracing::{debug, info};
->>>>>>> 9be9637e
 
 static GLOBAL_BACKEND: OnceLock<Arc<LlamaBackend>> = OnceLock::new();
-
-// Null log callback to suppress llama.cpp verbose output
-extern "C" fn null_log_callback(_level: i32, _text: *const c_char, _user_data: *mut c_void) {
-    // Do nothing - this suppresses all llama.cpp logging
-}
-
-// Set up logging suppression using llama_log_set
-fn set_logging_suppression(suppress: bool) {
-    unsafe {
-        // Access the raw FFI binding
-        extern "C" {
-            fn llama_log_set(
-                log_callback: Option<extern "C" fn(i32, *const c_char, *mut c_void)>,
-                user_data: *mut c_void,
-            );
-        }
-
-        if suppress {
-            // Set null callback to suppress logging
-            llama_log_set(Some(null_log_callback), std::ptr::null_mut());
-        } else {
-            // Restore default logging (NULL callback means output to stderr)
-            llama_log_set(None, std::ptr::null_mut());
-        }
-    }
-}
 
 pub struct ModelManager {
     model: Arc<RwLock<Option<LlamaModel>>>,
@@ -99,39 +64,15 @@
         Ok(manager)
     }
 
-<<<<<<< HEAD
-    pub async fn load_model(&self) -> Result<(), ModelError> {
-        let start_time = Instant::now();
-        info!("🚀 Starting model loading process...");
-        info!("Model configuration: {:?}", self.config);
-
-        // Log initial memory usage
-        self.log_memory_usage("model loading start").await;
-=======
     pub async fn load_model(self: &Arc<Self>) -> Result<(), ModelError> {
         let start_time = Instant::now();
         // Note: load_start_time is not mutable in Arc context, using local timing
 
         info!("Loading model with configuration: {:?}", self.config);
->>>>>>> 9be9637e
 
         // Validate config before proceeding
-        info!("📋 Validating model configuration...");
         self.config.validate()?;
-        info!("✅ Configuration validation completed");
-
-        // Log memory usage before loading
-        let memory_before = Self::get_process_memory_mb().unwrap_or(0);
-        debug!("Memory usage before model loading: {} MB", memory_before);
-
-<<<<<<< HEAD
-        // Load model based on source type with progress indication
-        let model = match &self.config.source {
-            ModelSource::HuggingFace { repo, filename } => {
-                if self.config.verbose_logging {
-                    info!("Starting HuggingFace model download/loading for: {}", repo);
-                }
-=======
+
         // Log memory usage before loading
         let memory_before = Self::get_process_memory_mb().unwrap_or(0);
         debug!("Memory usage before model loading: {} MB", memory_before);
@@ -140,18 +81,11 @@
         let model = match &self.config.source {
             ModelSource::HuggingFace { repo, filename } => {
                 info!("Starting HuggingFace model download/loading for: {}", repo);
->>>>>>> 9be9637e
                 self.load_huggingface_model(repo, filename.as_deref())
                     .await?
             }
             ModelSource::Local { folder, filename } => {
-<<<<<<< HEAD
-                if self.config.verbose_logging {
-                    info!("Loading local model from: {}", folder.display());
-                }
-=======
                 info!("Loading local model from: {}", folder.display());
->>>>>>> 9be9637e
                 self.load_local_model(folder, filename.as_deref()).await?
             }
         };
@@ -162,18 +96,10 @@
 
         // Store memory usage estimate (atomic operation safe in Arc)
         self.memory_usage_bytes.store(
-<<<<<<< HEAD
-            memory_used * 1024 * 1024,
-            std::sync::atomic::Ordering::Relaxed,
-        );
-
-        info!("💾 Storing model in memory...");
-=======
             (memory_used * 1024 * 1024) as u64,
             std::sync::atomic::Ordering::Relaxed,
         );
 
->>>>>>> 9be9637e
         info!(
             "Model loaded successfully in {:?} (Memory: +{} MB, Total: {} MB)",
             load_time, memory_used, memory_after
@@ -184,11 +110,6 @@
             let mut model_lock = self.model.write().await;
             *model_lock = Some(model);
         }
-
-        // Log final memory usage
-        self.log_memory_usage("model loading complete").await;
-        info!("🎉 Model loading completed successfully!");
-        info!("Model is ready for inference requests");
 
         Ok(())
     }
@@ -209,79 +130,10 @@
         }
     }
 
-    /// Unload the model from memory to free resources
-    pub async fn unload_model(&self) -> Result<(), ModelError> {
-        info!("🧹 Unloading model to free memory resources...");
-
-        let mut model_lock = self.model.write().await;
-        if model_lock.is_some() {
-            *model_lock = None;
-            info!("✅ Model unloaded successfully - memory freed");
-        } else {
-            debug!("ℹ️  No model loaded - nothing to unload");
-        }
-
-        Ok(())
-    }
-
-    /// Get memory usage information for the loaded model
-    pub async fn get_model_info(&self) -> Option<String> {
-        let model_lock = self.model.read().await;
-        if model_lock.is_some() {
-            Some(format!(
-                "Model loaded - Type: {}",
-                match &self.config.source {
-                    ModelSource::Local {
-                        folder: _,
-                        filename,
-                    } => {
-                        format!("Local ({})", filename.as_deref().unwrap_or("auto-detected"))
-                    }
-                    ModelSource::HuggingFace { repo, filename } => {
-                        format!(
-                            "HuggingFace ({}/{})",
-                            repo,
-                            filename.as_deref().unwrap_or("auto-detected")
-                        )
-                    }
-                }
-            ))
-        } else {
-            None
-        }
-    }
-
     pub fn create_context<'a>(
         &self,
         model: &'a LlamaModel,
     ) -> Result<LlamaContext<'a>, ModelError> {
-<<<<<<< HEAD
-        // Optimize context parameters for better performance
-        use std::num::NonZero;
-        let context_params = LlamaContextParams::default()
-            .with_n_ctx(Some(
-                NonZero::new(self.config.batch_size.max(2048)).unwrap(),
-            )) // Use at least 2048 context
-            .with_n_batch(self.config.batch_size) // Optimize batch size
-            .with_n_threads(num_cpus::get().min(8) as i32) // Use available CPU cores, capped at 8
-            .with_n_threads_batch(num_cpus::get().min(4) as i32) // Optimize batch threads
-            .with_embeddings(false) // Disable embeddings for inference-only mode
-            .with_offload_kqv(true); // Enable KQV offloading for memory optimization
-
-        if self.config.verbose_logging {
-            debug!(
-                "Creating context with optimized parameters for batch_size={}",
-                self.config.batch_size
-            );
-        }
-
-        // Set logging suppression for context creation if verbose logging is disabled
-        if !self.config.verbose_logging {
-            set_logging_suppression(true);
-        }
-
-        let result = model
-=======
         let context_params = LlamaContextParams::default();
 
         // Note: Context parameters optimization would need proper API methods
@@ -292,18 +144,8 @@
         );
 
         model
->>>>>>> 9be9637e
             .new_context(&self.backend, context_params)
-            .map_err(move |e| {
-                ModelError::LoadingFailed(format!("Failed to create context: {}", e))
-            });
-
-        // Restore default logging after context creation
-        if !self.config.verbose_logging {
-            set_logging_suppression(false);
-        }
-
-        result
+            .map_err(move |e| ModelError::LoadingFailed(format!("Failed to create context: {}", e)))
     }
 
     async fn load_huggingface_model(
@@ -311,35 +153,15 @@
         repo: &str,
         filename: Option<&str>,
     ) -> Result<LlamaModel, ModelError> {
-        info!("Starting HuggingFace model download/loading for: {}", repo);
-
-        // Build HuggingFace API client with progress indication
-        let api = ApiBuilder::new().with_progress(true).build().map_err(|e| {
-            ModelError::LoadingFailed(format!("Failed to initialize HuggingFace API: {}", e))
-        })?;
-
-        let hf_repo = api.model(repo.to_string());
-
-        let model_path = if let Some(filename) = filename {
-            info!("Downloading specific model file: {}", filename);
-            hf_repo.get(filename).await.map_err(|e| {
-                ModelError::LoadingFailed(format!(
-                    "Failed to download model file '{}' from HuggingFace repo '{}': {}",
-                    filename, repo, e
-                ))
-            })?
-        } else {
-            info!(
-                "Auto-detecting GGUF files in HuggingFace repository: {}",
-                repo
-            );
-            self.download_auto_detect_gguf(&hf_repo, repo).await?
-        };
-
-        info!("Model downloaded to: {:?}", model_path);
-
-        // Load the downloaded model using the existing local model loading logic
-        self.load_model_from_file(&model_path).await
+        // For now, HuggingFace integration is not available in llama-cpp-2
+        // We'll treat the repo as a local path as fallback
+        info!(
+            "HuggingFace integration not available, treating repo as local path: {}",
+            repo
+        );
+
+        let repo_path = PathBuf::from(repo);
+        self.load_local_model(&repo_path, filename).await
     }
 
     async fn load_local_model(
@@ -363,102 +185,17 @@
             self.auto_detect_model_file(folder).await?
         };
 
-        self.load_model_from_file(&model_path).await
-    }
-
-    async fn download_auto_detect_gguf(
-        &self,
-        hf_repo: &hf_hub::api::tokio::ApiRepo,
-        repo_name: &str,
-    ) -> Result<PathBuf, ModelError> {
-        // Try to list files in the repository to find GGUF files
-        // Since hf-hub doesn't provide a direct listing API, we'll try common GGUF filenames
-        // Based on the repo name, try to derive model-specific patterns first
-        let mut common_gguf_patterns = Vec::new();
-
-        // Extract potential model name from repo (e.g., "unsloth/Qwen3-0.6B-GGUF" -> "Qwen3-0.6B")
-        if let Some(model_part) = repo_name.split('/').last() {
-            let base_name = model_part.replace("-GGUF", "");
-            // Add common quantization patterns for this specific model
-            common_gguf_patterns.extend([
-                format!("{}-BF16.gguf", base_name),
-                format!("{}-Q4_K_M.gguf", base_name),
-                format!("{}-Q4_0.gguf", base_name),
-                format!("{}-Q4_1.gguf", base_name),
-                format!("{}-Q5_K_M.gguf", base_name),
-                format!("{}-Q5_K_S.gguf", base_name),
-                format!("{}-Q8_0.gguf", base_name),
-                format!("{}-Q6_K.gguf", base_name),
-                format!("{}-Q3_K_M.gguf", base_name),
-                format!("{}-Q2_K.gguf", base_name),
-            ]);
-        }
-
-        // Add fallback generic patterns
-        common_gguf_patterns.extend([
-            "model.gguf".to_string(),
-            "ggml-model.gguf".to_string(),
-            "ggml-model-q4_0.gguf".to_string(),
-            "ggml-model-q4_1.gguf".to_string(),
-            "ggml-model-q5_0.gguf".to_string(),
-            "ggml-model-q5_1.gguf".to_string(),
-            "ggml-model-q8_0.gguf".to_string(),
-            "ggml-model-f16.gguf".to_string(),
-            "ggml-model-f32.gguf".to_string(),
-        ]);
-
-        for pattern in &common_gguf_patterns {
-            info!("Trying to download: {}", pattern);
-            match hf_repo.get(pattern).await {
-                Ok(path) => {
-                    info!("Successfully found and downloaded: {}", pattern);
-                    return Ok(path);
-                }
-                Err(_) => {
-                    debug!("File '{}' not found, trying next pattern", pattern);
-                    continue;
-                }
-            }
-        }
-
-        Err(ModelError::NotFound(format!(
-            "No common GGUF model files found in HuggingFace repo: {}. \
-            Try specifying a filename explicitly or check the repository contents.",
-            repo_name
-        )))
-    }
-
-    async fn load_model_from_file(&self, model_path: &Path) -> Result<LlamaModel, ModelError> {
         info!("Loading model from path: {:?}", model_path);
-
-        // Optimize model loading with performance parameters
         let model_params = LlamaModelParams::default();
-        if self.config.verbose_logging {
-            info!("⚙️  Loading model with optimized parameters (memory mapping enabled)");
-            info!("📁 Model file: {}", model_path.display());
-        }
-
-        // Set logging suppression based on verbose_logging flag
-        set_logging_suppression(!self.config.verbose_logging);
 
         let model =
-            LlamaModel::load_from_file(&self.backend, model_path, &model_params).map_err(|e| {
+            LlamaModel::load_from_file(&self.backend, &model_path, &model_params).map_err(|e| {
                 ModelError::LoadingFailed(format!(
                     "Failed to load model from {}: {}",
                     model_path.display(),
                     e
                 ))
             })?;
-
-        // Restore default logging after model loading
-        if !self.config.verbose_logging {
-            set_logging_suppression(false);
-        }
-
-        info!(
-            "✅ Model successfully loaded from: {}",
-            model_path.display()
-        );
 
         Ok(model)
     }
@@ -515,45 +252,6 @@
         )))
     }
 
-<<<<<<< HEAD
-    /// Get current memory usage information
-    pub fn get_memory_usage(&self) -> MemoryUsageInfo {
-        let process_memory = get_process_memory_usage();
-
-        MemoryUsageInfo {
-            process_memory_mb: process_memory,
-            estimated_model_memory_mb: self.estimate_model_memory(),
-        }
-    }
-
-    /// Estimate model memory usage based on configuration
-    fn estimate_model_memory(&self) -> f64 {
-        // Rough estimation: batch_size * context_size * 4 bytes per float
-        // This is a conservative estimate for memory planning
-        let batch_memory = (self.config.batch_size as f64 * 2048.0 * 4.0) / (1024.0 * 1024.0);
-        batch_memory.max(100.0) // Minimum 100MB estimate
-    }
-
-    /// Log memory usage with performance implications
-    pub async fn log_memory_usage(&self, operation: &str) {
-        let usage = self.get_memory_usage();
-        info!(
-            "📊 Memory usage during {}: Process={}MB, Estimated Model={}MB",
-            operation,
-            usage.process_memory_mb.round(),
-            usage.estimated_model_memory_mb.round()
-        );
-
-        if usage.process_memory_mb > 8000.0 {
-            warn!(
-                "⚠️  High memory usage detected ({}MB). Consider reducing batch_size or model size",
-                usage.process_memory_mb.round()
-            );
-        }
-    }
-
-=======
->>>>>>> 9be9637e
     /// Get current process memory usage in MB
     fn get_process_memory_mb() -> Result<u64, std::io::Error> {
         #[cfg(target_os = "linux")]
@@ -590,8 +288,6 @@
         }
     }
 
-<<<<<<< HEAD
-=======
     /// Get optimal thread count for inference
     #[allow(dead_code)]
     fn get_optimal_thread_count() -> u32 {
@@ -608,7 +304,6 @@
         optimal
     }
 
->>>>>>> 9be9637e
     /// Get estimated memory usage of the loaded model in bytes
     pub fn get_memory_usage_bytes(&self) -> u64 {
         self.memory_usage_bytes
@@ -623,24 +318,6 @@
             (duration, memory_bytes)
         })
     }
-<<<<<<< HEAD
-}
-
-/// Memory usage information
-#[derive(Debug, Clone)]
-pub struct MemoryUsageInfo {
-    pub process_memory_mb: f64,
-    pub estimated_model_memory_mb: f64,
-}
-
-/// Get current process memory usage in MB
-fn get_process_memory_usage() -> f64 {
-    match ModelManager::get_process_memory_mb() {
-        Ok(mb) => mb as f64,
-        Err(_) => 0.0,
-    }
-=======
->>>>>>> 9be9637e
 }
 
 #[cfg(test)]
@@ -656,7 +333,6 @@
             source: ModelSource::Local { folder, filename },
             batch_size: 512,
             use_hf_params: false,
-            verbose_logging: false,
         }
     }
 
@@ -665,7 +341,6 @@
             source: ModelSource::HuggingFace { repo, filename },
             batch_size: 512,
             use_hf_params: true,
-            verbose_logging: false,
         }
     }
 
