use crate::chat_template::ChatTemplateEngine;
use crate::dependency_analysis::{DependencyAnalyzer, ParallelExecutionDecision};
use crate::mcp::MCPClient;
use crate::model::ModelManager;
use crate::queue::RequestQueue;
use crate::session::SessionManager;
use crate::types::{
    AgentAPI, AgentConfig, AgentError, GenerationRequest, GenerationResponse, HealthStatus,
    Session, SessionId, StreamChunk, ToolCall, ToolResult,
};
use async_trait::async_trait;
use futures::{Stream, StreamExt};
use std::pin::Pin;
use std::sync::Arc;
use std::time::{Instant, SystemTime};
use tokio_stream::wrappers::ReceiverStream;
use tracing::{debug, error, info, warn};

pub struct AgentServer {
    model_manager: Arc<ModelManager>,
    request_queue: Arc<RequestQueue>,
    session_manager: Arc<SessionManager>,
    mcp_client: Arc<MCPClient>,
    chat_template: Arc<ChatTemplateEngine>,
    dependency_analyzer: DependencyAnalyzer,
    config: AgentConfig,
    start_time: Instant,
    shutdown_token: tokio_util::sync::CancellationToken,
}

impl std::fmt::Debug for AgentServer {
    fn fmt(&self, f: &mut std::fmt::Formatter<'_>) -> std::fmt::Result {
        f.debug_struct("AgentServer")
            .field("config", &self.config)
            .field("start_time", &self.start_time)
            .finish()
    }
}

impl Drop for AgentServer {
    fn drop(&mut self) {
        // If shutdown wasn't called explicitly, at least cancel the shutdown token
        if !self.shutdown_token.is_cancelled() {
            warn!("AgentServer dropped without explicit shutdown - resources may not be cleaned up properly");
            self.shutdown_token.cancel();
        }
    }
}

impl AgentServer {
    pub fn new(
        model_manager: Arc<ModelManager>,
        request_queue: Arc<RequestQueue>,
        session_manager: Arc<SessionManager>,
        mcp_client: Arc<MCPClient>,
        chat_template: Arc<ChatTemplateEngine>,
        config: AgentConfig,
    ) -> Self {
        let dependency_analyzer = DependencyAnalyzer::new(config.parallel_execution_config.clone());

        Self {
            model_manager,
            request_queue,
            session_manager,
            mcp_client,
            chat_template,
            dependency_analyzer,
            config,
            start_time: Instant::now(),
            shutdown_token: tokio_util::sync::CancellationToken::new(),
        }
    }

    pub fn mcp_client(&self) -> &MCPClient {
        &self.mcp_client
    }

    pub async fn shutdown(self) -> Result<(), AgentError> {
<<<<<<< HEAD
        info!("Initiating AgentServer graceful shutdown");
        let shutdown_start = std::time::Instant::now();
=======
        info!("Initiating AgentServer shutdown");
        let shutdown_start = Instant::now();
>>>>>>> 9be9637e

        // Signal shutdown to all components
        self.shutdown_token.cancel();

<<<<<<< HEAD
        // Create shutdown timeout to prevent hanging
        let shutdown_timeout = tokio::time::Duration::from_secs(30);
        let result = tokio::time::timeout(shutdown_timeout, async {
            // 1. Stop accepting new requests by gracefully shutting down the queue
            info!("Shutting down request queue...");
            // Note: We would need to modify RequestQueue to implement proper shutdown
            // For now, just drain any pending work by waiting briefly
            tokio::time::sleep(tokio::time::Duration::from_millis(100)).await;

            // 2. Clean up sessions
            info!("Cleaning up active sessions...");
            let session_count = self.session_manager.get_session_count().await;
            if session_count > 0 {
                info!("Found {} active sessions during shutdown", session_count);
                // Sessions will be cleaned up automatically when SessionManager is dropped
            }

            // 3. Shutdown MCP client connections
            info!("Shutting down MCP connections...");
            self.mcp_client.shutdown_all().await?;

            // 4. Final cleanup and resource reporting
            let shutdown_time = shutdown_start.elapsed();
            info!(
                "AgentServer shutdown completed successfully in {:?}",
                shutdown_time
            );

            Ok::<(), AgentError>(())
        })
        .await;

        match result {
            Ok(Ok(())) => {
                info!("Graceful shutdown completed");
                Ok(())
            }
            Ok(Err(e)) => {
                error!("Error during shutdown: {}", e);
                Err(e)
            }
            Err(_timeout) => {
                warn!(
                    "Shutdown timed out after {:?}, forcing exit",
                    shutdown_timeout
                );
                // Force cleanup - this is not ideal but prevents hanging
                Ok(())
            }
        }
    }

    /// Check if text contains excessive repetition (potential DoS attack)
    fn has_excessive_repetition(text: &str) -> bool {
        if text.len() < 100 {
            return false;
        }

        let chars: Vec<char> = text.chars().collect();
        let mut repetition_count = 0;
        let window_size = 50; // Check 50-character windows

        for i in 0..(chars.len().saturating_sub(window_size * 2)) {
            let pattern = &chars[i..i + window_size];
            let next_window = &chars[i + window_size..i + window_size * 2];

            if pattern == next_window {
                repetition_count += 1;
                if repetition_count > 5 {
                    // Allow some repetition but not excessive
                    return true;
                }
            } else {
                repetition_count = 0;
            }
        }

        false
    }

    /// Validate generation request for security and correctness
    fn validate_generation_request(&self, request: &GenerationRequest) -> Result<(), AgentError> {
        // 1. Validate token limits with security bounds
        if let Some(max_tokens) = request.max_tokens {
            if max_tokens == 0 {
                return Err(AgentError::Template(crate::types::TemplateError::Invalid(
                    "max_tokens must be greater than 0".to_string(),
                )));
            }
            if max_tokens > 32768 {
                return Err(AgentError::Template(crate::types::TemplateError::Invalid(
                    format!("max_tokens {} exceeds security limit of 32768", max_tokens),
                )));
            }
            if max_tokens > 8192 {
                warn!("Large token request: {} tokens requested", max_tokens);
                // Allow but warn about large requests
            }
        }

        // 2. Validate temperature range with finite check
        if let Some(temperature) = request.temperature {
            if !temperature.is_finite() {
                return Err(AgentError::Template(crate::types::TemplateError::Invalid(
                    "temperature must be a finite number".to_string(),
                )));
            }
            if !(0.0..=2.0).contains(&temperature) {
                return Err(AgentError::Template(crate::types::TemplateError::Invalid(
                    format!("temperature {} must be between 0.0 and 2.0", temperature),
                )));
            }
        }

        // 3. Validate top_p range with finite check
        if let Some(top_p) = request.top_p {
            if !top_p.is_finite() {
                return Err(AgentError::Template(crate::types::TemplateError::Invalid(
                    "top_p must be a finite number".to_string(),
                )));
            }
            if !(0.0..=1.0).contains(&top_p) {
                return Err(AgentError::Template(crate::types::TemplateError::Invalid(
                    format!("top_p {} must be between 0.0 and 1.0", top_p),
                )));
            }
        }

        // 4. Validate session content size
        let total_content_size: usize = request
            .session
            .messages
            .iter()
            .map(|m| m.content.len())
            .sum();

        if total_content_size > 1_000_000 {
            // 1MB limit
            return Err(AgentError::Template(crate::types::TemplateError::Invalid(
                "session content exceeds maximum size limit".to_string(),
            )));
        }

        // 5. Validate stop tokens with security limits
        if request.stop_tokens.len() > 20 {
            return Err(AgentError::Template(crate::types::TemplateError::Invalid(
                format!(
                    "too many stop tokens: {} (maximum 20 allowed)",
                    request.stop_tokens.len()
                ),
            )));
        }

        for stop_token in &request.stop_tokens {
            if stop_token.is_empty() {
                return Err(AgentError::Template(crate::types::TemplateError::Invalid(
                    "stop tokens cannot be empty".to_string(),
                )));
            }
            if stop_token.len() > 100 {
                return Err(AgentError::Template(crate::types::TemplateError::Invalid(
                    format!("stop token '{}' exceeds 100 character limit", stop_token),
                )));
            }
        }

        // 6. Validate message content for potential injection
        for message in &request.session.messages {
            if message.content.len() > 100_000 {
                // 100KB per message
                return Err(AgentError::Template(crate::types::TemplateError::Invalid(
                    "individual message exceeds size limit".to_string(),
                )));
            }

            // Enhanced security validation - check for suspicious patterns
            if message.content.contains('\0') {
                return Err(AgentError::Template(crate::types::TemplateError::Invalid(
                    "message content contains null bytes".to_string(),
                )));
            }

            // Check for potential prompt injection patterns
            let content_lower = message.content.to_lowercase();
            let suspicious_patterns = [
                // Prompt injection patterns
                "ignore previous instructions",
                "disregard all",
                "forget everything",
                "new instructions:",
                "system:",
                "assistant:",
                "you are now",
                "pretend to be",
                // Code injection patterns
                "<script",
                "</script>",
                "javascript:",
                "eval(",
                "exec(",
                "subprocess",
                "__import__",
                "os.system",
                "shell_exec",
                // Path traversal patterns
                "../",
                "..\\",
                "/etc/passwd",
                "c:\\windows\\system32",
                // XSS patterns
                "onload=",
                "onerror=",
                "onclick=",
                "document.cookie",
            ];

            for pattern in &suspicious_patterns {
                if content_lower.contains(pattern) {
                    warn!(
                        "Potentially suspicious content detected in message: contains '{}'",
                        pattern
                    );
                    // Log but don't block - allow legitimate use cases
                    debug!(
                        "Full message content (first 200 chars): {}",
                        &message.content.chars().take(200).collect::<String>()
                    );
                }
            }

            // Check for excessive repetition (potential DoS attempt)
            if Self::has_excessive_repetition(&message.content) {
                warn!("Message contains excessive repetition - potential DoS attempt");
                return Err(AgentError::Template(crate::types::TemplateError::Invalid(
                    "message contains excessive repetition".to_string(),
                )));
            }
        }

        // 7. Additional security validation
        self.validate_security_limits(request)?;

        Ok(())
    }

    /// Additional security validation for resource limits
    fn validate_security_limits(&self, request: &GenerationRequest) -> Result<(), AgentError> {
        // 1. Check for potential DoS through large context windows
        let context_tokens = request.session.messages.len() * 50; // Rough estimate
        if context_tokens > 100_000 {
            return Err(AgentError::Template(crate::types::TemplateError::Invalid(
                format!(
                    "estimated context size {} tokens exceeds security limit",
                    context_tokens
                ),
            )));
        }

        // 2. Validate session has reasonable message count
        if request.session.messages.len() > 1000 {
            return Err(AgentError::Template(crate::types::TemplateError::Invalid(
                format!(
                    "session message count {} exceeds limit of 1000",
                    request.session.messages.len()
                ),
            )));
        }

        // 3. Check for potential memory exhaustion attacks
        let total_request_size = serde_json::to_string(request)
            .map_err(|_| {
                AgentError::Template(crate::types::TemplateError::Invalid(
                    "failed to serialize request for security validation".to_string(),
                ))
            })?
            .len();

        if total_request_size > 5_000_000 {
            // 5MB limit for entire request
            return Err(AgentError::Template(crate::types::TemplateError::Invalid(
                format!(
                    "request size {} bytes exceeds security limit of 5MB",
                    total_request_size
                ),
            )));
        }
=======
        // Graceful shutdown with timeouts
        let shutdown_timeout = std::time::Duration::from_secs(30);

        // Shutdown MCP client first with timeout
        info!("Shutting down MCP client...");
        let mcp_shutdown = async { self.mcp_client.shutdown_all().await };

        match tokio::time::timeout(shutdown_timeout, mcp_shutdown).await {
            Ok(result) => result?,
            Err(_) => {
                warn!("MCP client shutdown timed out after {:?}", shutdown_timeout);
            }
        }

        // Wait for queue to finish current requests with timeout
        info!("Waiting for request queue to drain...");
        let queue_stats = self.request_queue.get_stats();
        if queue_stats.current_queue_size > 0 {
            warn!(
                "Shutting down with {} requests still in queue",
                queue_stats.current_queue_size
            );

            // Give some time for current requests to complete
            let drain_timeout = std::time::Duration::from_secs(10);
            tokio::time::sleep(drain_timeout).await;
        }

        // Force shutdown of remaining components
        info!("Forcing shutdown of remaining components...");

        let shutdown_duration = shutdown_start.elapsed();
        info!(
            "AgentServer shutdown completed in {:?} (Final stats: {} completed, {} failed)",
            shutdown_duration, queue_stats.completed_requests, queue_stats.failed_requests
        );
>>>>>>> 9be9637e

        Ok(())
    }

    /// Validate tool call arguments against the tool's parameter schema
    fn validate_tool_arguments(
        &self,
        tool_call: &ToolCall,
        tool_def: &crate::types::ToolDefinition,
    ) -> Result<(), String> {
        // Security check: validate tool name format
        if tool_call.name.is_empty() || tool_call.name.len() > 100 {
            return Err("Tool name must be 1-100 characters".to_string());
        }

        // Check for potentially dangerous tool names
        let dangerous_patterns = [
            "exec",
            "eval",
            "system",
            "shell",
            "cmd",
            "powershell",
            "bash",
        ];
        for pattern in &dangerous_patterns {
            if tool_call.name.to_lowercase().contains(pattern) {
                warn!(
                    "Potentially dangerous tool call detected: {}",
                    tool_call.name
                );
                // Log but allow - some legitimate tools might match
            }
        }

        // If no parameters schema is defined, skip schema validation
        if tool_def.parameters.is_null() {
            debug!("No parameter schema defined for tool '{}'", tool_call.name);
            return Ok(());
        }

        // Basic validation - could be enhanced with JSON Schema validation
        if tool_call.arguments.is_null() && !tool_def.parameters.is_null() {
            return Err("Tool requires arguments but none provided".to_string());
        }

        // Security validation of argument content
        if let Ok(args_str) = serde_json::to_string(&tool_call.arguments) {
            // Check argument size
            if args_str.len() > 10_000 {
                // 10KB limit
                return Err("Tool arguments exceed maximum size limit".to_string());
            }

            // Check for suspicious content in arguments
            let args_lower = args_str.to_lowercase();
            let suspicious_args = [
                "../",
                "..\\",
                "/etc/",
                "c:\\windows",
                "rm -rf",
                "del /",
                "format c:",
            ];
            for pattern in &suspicious_args {
                if args_lower.contains(pattern) {
                    warn!(
                        "Suspicious content in tool arguments for '{}': contains '{}'",
                        tool_call.name, pattern
                    );
                    // Log suspicious content but continue - might be legitimate
                }
            }
        }

        debug!(
            "Tool arguments validation passed for '{}' (enhanced security checks applied)",
            tool_call.name
        );
        Ok(())
    }

    /// Determine if tool calls should be executed in parallel using sophisticated dependency analysis
    fn should_execute_in_parallel(&self, tool_calls: &[ToolCall]) -> bool {
        let decision = self
            .dependency_analyzer
            .analyze_parallel_execution(tool_calls);

        match decision {
            ParallelExecutionDecision::Parallel => {
                debug!("Dependency analysis determined parallel execution is safe");
                true
            }
            ParallelExecutionDecision::Sequential(reason) => {
                debug!(
                    "Dependency analysis determined sequential execution required: {}",
                    reason
                );
                false
            }
        }
    }

    /// Execute multiple tool calls in parallel
    async fn execute_tools_parallel(
        &self,
        tool_calls: Vec<ToolCall>,
        session: &Session,
    ) -> Vec<ToolResult> {
        use futures::future::join_all;

        let futures = tool_calls.into_iter().map(|tool_call| {
            let session = session.clone();
            async move {
                debug!("Starting parallel execution of tool: {}", tool_call.name);

                match self.execute_tool(tool_call.clone(), &session).await {
                    Ok(result) => {
                        debug!("Parallel tool call '{}' completed", tool_call.name);
                        result
                    }
                    Err(e) => {
                        error!("Parallel tool call '{}' failed: {}", tool_call.name, e);
                        ToolResult {
                            call_id: tool_call.id,
                            result: serde_json::Value::Null,
                            error: Some(format!("Parallel execution error: {}", e)),
                        }
                    }
                }
            }
        });

        let results = join_all(futures).await;
        debug!(
            "Parallel tool execution completed with {} results",
            results.len()
        );
        results
    }

    async fn process_tool_calls(
        &self,
        text: &str,
        session: &Session,
    ) -> Result<Vec<ToolResult>, AgentError> {
        debug!("Processing tool calls from generated text");

        // Extract tool calls from the generated text
        let tool_calls = match self.chat_template.extract_tool_calls(text) {
            Ok(calls) => calls,
            Err(e) => {
                error!("Failed to extract tool calls from text: {}", e);
                return Ok(Vec::new()); // Return empty results rather than failing
            }
        };

        if tool_calls.is_empty() {
            debug!("No tool calls found in generated text");
            return Ok(Vec::new());
        }

        debug!("Found {} tool calls to process", tool_calls.len());
        let mut results = Vec::new();
        let mut successful_calls = 0;
        let mut failed_calls = 0;

        // Check if we should execute tools in parallel or sequentially
        let parallel_execution =
            tool_calls.len() > 1 && self.should_execute_in_parallel(&tool_calls);

        if parallel_execution {
            debug!("Executing {} tool calls in parallel", tool_calls.len());
            results = self.execute_tools_parallel(tool_calls, session).await;

            // Count results for logging
            for result in &results {
                if result.error.is_some() {
                    failed_calls += 1;
                } else {
                    successful_calls += 1;
                }
            }
        } else {
            debug!("Executing {} tool calls sequentially", tool_calls.len());

            // Process each tool call sequentially
            for (i, tool_call) in tool_calls.into_iter().enumerate() {
                debug!(
                    "Processing tool call {}/{}: {} (id: {})",
                    i + 1,
                    results.len() + 1,
                    tool_call.name,
                    tool_call.id
                );

                // Execute tool call - errors are handled within execute_tool and returned as ToolResult
                match self.execute_tool(tool_call.clone(), session).await {
                    Ok(result) => {
                        if result.error.is_some() {
                            failed_calls += 1;
                            warn!("Tool call '{}' completed with error", tool_call.name);
                        } else {
                            successful_calls += 1;
                            debug!("Tool call '{}' completed successfully", tool_call.name);
                        }
                        results.push(result);
                    }
                    Err(e) => {
                        // This should rarely happen since execute_tool now handles errors internally
                        failed_calls += 1;
                        error!(
                            "Unexpected error executing tool call '{}': {}",
                            tool_call.name, e
                        );

                        // Create error result to maintain call order and IDs
                        let error_result = ToolResult {
                            call_id: tool_call.id,
                            result: serde_json::Value::Null,
                            error: Some(format!("Execution error: {}", e)),
                        };
                        results.push(error_result);
                    }
                }
            }
        }

        info!(
            "Tool call processing completed: {} successful, {} failed, {} total",
            successful_calls,
            failed_calls,
            results.len()
        );

        Ok(results)
    }

    async fn render_session_prompt(&self, session: &Session) -> Result<String, AgentError> {
        self.model_manager
            .with_model(|model| self.chat_template.render_session(session, model))
            .await?
            .map_err(AgentError::Template)
    }

    /// Comprehensive security validation for generation requests
    fn validate_generation_request(&self, request: &GenerationRequest) -> Result<(), AgentError> {
        // Validate session has messages
        if request.session.messages.is_empty() {
            return Err(AgentError::Session(
                crate::types::SessionError::InvalidState(
                    "Session must have at least one message for generation".to_string(),
                ),
            ));
        }

        // Security: Validate message content length and content
        for (i, message) in request.session.messages.iter().enumerate() {
            // DoS protection: limit message size
            if message.content.len() > 100_000 {
                return Err(AgentError::Session(
                    crate::types::SessionError::InvalidState(format!(
                        "Message {} exceeds maximum length of 100KB (current: {}KB)",
                        i,
                        message.content.len() / 1000
                    )),
                ));
            }

            // Security: Check for potentially malicious content patterns
            if Self::contains_suspicious_content(&message.content) {
                warn!("Blocking message {} with suspicious content patterns", i);
                return Err(AgentError::Session(
                    crate::types::SessionError::InvalidState(
                        "Message contains potentially unsafe content patterns".to_string(),
                    ),
                ));
            }

            // Security: Check for excessive repetition (could indicate spam/DoS)
            if Self::has_excessive_repetition(&message.content) {
                warn!("Blocking message {} with excessive repetition", i);
                return Err(AgentError::Session(
                    crate::types::SessionError::InvalidState(
                        "Message contains excessive repetition patterns".to_string(),
                    ),
                ));
            }
        }

        // Security: Validate generation parameters with bounds
        if let Some(max_tokens) = request.max_tokens {
            if max_tokens == 0 {
                return Err(AgentError::Queue(crate::types::QueueError::WorkerError(
                    "max_tokens must be greater than 0".to_string(),
                )));
            }
            if max_tokens > 32_768 {
                return Err(AgentError::Queue(crate::types::QueueError::WorkerError(
                    format!(
                        "max_tokens exceeds security limit of 32K (requested: {})",
                        max_tokens
                    ),
                )));
            }
        }

        // Validate temperature with security bounds
        if let Some(temp) = request.temperature {
            if !temp.is_finite() {
                return Err(AgentError::Queue(crate::types::QueueError::WorkerError(
                    "temperature must be a finite number".to_string(),
                )));
            }
            if !(0.0..=2.0).contains(&temp) {
                return Err(AgentError::Queue(crate::types::QueueError::WorkerError(
                    format!("temperature must be between 0.0 and 2.0 (got: {})", temp),
                )));
            }
        }

        // Validate top_p with security bounds
        if let Some(top_p) = request.top_p {
            if !top_p.is_finite() {
                return Err(AgentError::Queue(crate::types::QueueError::WorkerError(
                    "top_p must be a finite number".to_string(),
                )));
            }
            if !(0.0..=1.0).contains(&top_p) {
                return Err(AgentError::Queue(crate::types::QueueError::WorkerError(
                    format!("top_p must be between 0.0 and 1.0 (got: {})", top_p),
                )));
            }
        }

        // Security: Validate stop tokens
        if request.stop_tokens.len() > 20 {
            return Err(AgentError::Queue(crate::types::QueueError::WorkerError(
                format!(
                    "Too many stop tokens: {} (max 20 allowed)",
                    request.stop_tokens.len()
                ),
            )));
        }

        for (i, stop_token) in request.stop_tokens.iter().enumerate() {
            if stop_token.len() > 100 {
                return Err(AgentError::Queue(crate::types::QueueError::WorkerError(
                    format!("Stop token {} exceeds maximum length of 100 chars", i),
                )));
            }
        }

        Ok(())
    }

    /// Check for potentially suspicious content patterns
    fn contains_suspicious_content(content: &str) -> bool {
        let suspicious_patterns = [
            "<script",
            "</script>",
            "javascript:",
            "eval(",
            "function(",
            "${{",
            "}}",
            "<%",
            "%>",
            "<?php",
            "?>",
            "rm -rf",
            "DELETE FROM",
            "DROP TABLE",
            "INSERT INTO",
            "../../../",
            "..\\..\\..\\", // Path traversal
        ];

        let content_lower = content.to_lowercase();
        suspicious_patterns
            .iter()
            .any(|pattern| content_lower.contains(pattern))
    }

    /// Check for excessive repetition that might indicate spam/DoS
    fn has_excessive_repetition(content: &str) -> bool {
        if content.len() < 100 {
            return false; // Short content is fine
        }

        // Check for repeated substrings
        let chars: Vec<char> = content.chars().collect();
        let len = chars.len();

        // Check for repeated 4-char patterns
        if len >= 20 {
            for i in 0..=(len - 20) {
                let pattern = &chars[i..i + 4];
                let mut count = 1;

                for j in ((i + 4)..=(len - 4)).step_by(4) {
                    if &chars[j..j + 4] == pattern {
                        count += 1;
                        if count >= 5 {
                            // 5+ repetitions of 4-char pattern
                            return true;
                        }
                    }
                }
            }
        }

        false
    }
}

#[async_trait]
impl AgentAPI for AgentServer {
    async fn initialize(config: AgentConfig) -> Result<Self, AgentError> {
        info!("Initializing AgentServer with config: {:?}", config);

        // Validate configuration
        config.validate()?;

        // Initialize model manager
        let model_manager = Arc::new(ModelManager::new(config.model.clone())?);
        model_manager.load_model().await?;
        info!("Model manager initialized and model loaded");

        // Initialize request queue
        let request_queue = Arc::new(RequestQueue::new(
            model_manager.clone(),
            config.queue_config.clone(),
        ));
        info!("Request queue initialized");

        // Initialize session manager
        let session_manager = Arc::new(SessionManager::new(config.session_config.clone()));
        info!("Session manager initialized");

        // Initialize MCP client
        let mcp_client = Arc::new(MCPClient::new());

        // Add configured MCP servers
        for server_config in &config.mcp_servers {
            mcp_client.add_server(server_config.clone()).await?;
        }
        info!("MCP client initialized");

        // Initialize chat template engine
        let chat_template = Arc::new(ChatTemplateEngine::new());
        info!("Chat template engine initialized");

        let agent_server = Self::new(
            model_manager,
            request_queue,
            session_manager,
            mcp_client,
            chat_template,
            config,
        );

        info!("AgentServer initialization completed");
        Ok(agent_server)
    }

    async fn generate(&self, request: GenerationRequest) -> Result<GenerationResponse, AgentError> {
        debug!(
            "Processing generation request for session: {}",
            request.session.id
        );

<<<<<<< HEAD
        // Security validation: Check request parameters
=======
        // Security: Validate input before processing
>>>>>>> 9be9637e
        self.validate_generation_request(&request)?;

        let mut working_session = request.session.clone();
        let mut accumulated_response = String::new();
        let mut total_tokens = 0u32;
        let mut iterations = 0;
        const MAX_TOOL_ITERATIONS: usize = 5; // Prevent infinite tool call loops

        loop {
            iterations += 1;
            if iterations > MAX_TOOL_ITERATIONS {
                warn!(
                    "Maximum tool call iterations ({}) reached for session: {}",
                    MAX_TOOL_ITERATIONS, working_session.id
                );
                break;
            }

            debug!(
                "Tool call iteration {} for session: {}",
                iterations, working_session.id
            );

            // Create generation request with current session state
            let current_request = GenerationRequest {
                session: working_session.clone(),
                max_tokens: request.max_tokens,
                temperature: request.temperature,
                top_p: request.top_p,
                stop_tokens: request.stop_tokens.clone(),
            };

            // Submit to request queue
            let response = self.request_queue.submit_request(current_request).await?;

            accumulated_response.push_str(&response.generated_text);
            total_tokens += response.tokens_generated;

            debug!(
                "Generation iteration {} completed: {} tokens, finish_reason: {:?}",
                iterations, response.tokens_generated, response.finish_reason
            );

            // Check if response contains tool calls
            if response.finish_reason == crate::types::FinishReason::ToolCall {
                debug!("Response contains tool calls, processing...");

                // Process tool calls
                let tool_results = self
                    .process_tool_calls(&response.generated_text, &working_session)
                    .await?;

                if tool_results.is_empty() {
                    debug!("No tool results returned, ending tool call workflow");
                    break;
                }

                // Add the assistant's response (with tool calls) to the session
                working_session.messages.push(crate::types::Message {
                    role: crate::types::MessageRole::Assistant,
                    content: response.generated_text.clone(),
                    tool_call_id: None,
                    tool_name: None,
                    timestamp: std::time::SystemTime::now(),
                });

                // Add tool results as Tool messages to the session
                for tool_result in &tool_results {
                    let tool_content = if let Some(error) = &tool_result.error {
                        format!("Error: {}", error)
                    } else {
                        serde_json::to_string(&tool_result.result)
                            .unwrap_or_else(|_| "Invalid tool result".to_string())
                    };

                    working_session.messages.push(crate::types::Message {
                        role: crate::types::MessageRole::Tool,
                        content: tool_content,
                        tool_call_id: Some(tool_result.call_id),
                        tool_name: None,
                        timestamp: std::time::SystemTime::now(),
                    });
                }

                working_session.updated_at = std::time::SystemTime::now();

                debug!(
                    "Tool call processing completed with {} results, continuing generation",
                    tool_results.len()
                );

                // Continue the loop to generate response incorporating tool results
                continue;
            } else {
                // No more tool calls, we're done
                debug!(
                    "Generation completed without tool calls after {} iterations",
                    iterations
                );
                break;
            }
        }

        let final_response = GenerationResponse {
            generated_text: accumulated_response,
            tokens_generated: total_tokens,
            generation_time: std::time::Duration::from_millis(0), // This would need proper timing
            finish_reason: crate::types::FinishReason::EndOfSequence, // Or original finish reason
        };

        debug!(
            "Complete generation workflow finished: {} total tokens across {} iterations",
            total_tokens, iterations
        );

        Ok(final_response)
    }

    async fn generate_stream(
        &self,
        request: GenerationRequest,
    ) -> Result<Pin<Box<dyn Stream<Item = Result<StreamChunk, AgentError>> + Send>>, AgentError>
    {
        debug!(
            "Processing streaming generation request for session: {}",
            request.session.id
        );

<<<<<<< HEAD
        // Security validation: Check request parameters
=======
        // Security: Validate input before processing
>>>>>>> 9be9637e
        self.validate_generation_request(&request)?;

        // Render session to prompt
        let prompt = self.render_session_prompt(&request.session).await?;
        debug!("Session rendered to prompt: {} characters", prompt.len());

        // Submit to request queue for streaming
        let receiver = self
            .request_queue
            .submit_streaming_request(request)
            .await
            .map_err(AgentError::Queue)?;

        // Convert the receiver to a stream and map QueueError to AgentError
        let stream = ReceiverStream::new(receiver).map(|result| result.map_err(AgentError::Queue));

        Ok(Box::pin(stream))
    }

    async fn create_session(&self) -> Result<Session, AgentError> {
        let session = self.session_manager.create_session().await?;
        debug!("Created new session: {}", session.id);
        Ok(session)
    }

    async fn get_session(&self, session_id: &SessionId) -> Result<Option<Session>, AgentError> {
        let session = self.session_manager.get_session(session_id).await?;
        match &session {
            Some(s) => debug!("Retrieved session: {}", s.id),
            None => debug!("Session not found: {}", session_id),
        }
        Ok(session)
    }

    async fn update_session(&self, session: Session) -> Result<(), AgentError> {
        debug!("Updating session: {}", session.id);
        self.session_manager.update_session(session).await?;
        Ok(())
    }

    async fn discover_tools(&self, session: &mut Session) -> Result<(), AgentError> {
        debug!("Discovering tools for session: {}", session.id);

        let tools = self.mcp_client.discover_tools().await?;
        session.available_tools = tools;
        session.updated_at = SystemTime::now();

        info!(
            "Discovered {} tools for session {}",
            session.available_tools.len(),
            session.id
        );
        Ok(())
    }

    async fn execute_tool(
        &self,
        tool_call: ToolCall,
        session: &Session,
    ) -> Result<ToolResult, AgentError> {
        debug!(
            "Executing tool call: {} (id: {}) in session: {}",
            tool_call.name, tool_call.id, session.id
        );

        // Validate tool call name is not empty
        if tool_call.name.trim().is_empty() {
            let error_msg = "Tool name cannot be empty";
            error!("{}", error_msg);
            return Ok(ToolResult {
                call_id: tool_call.id,
                result: serde_json::Value::Null,
                error: Some(error_msg.to_string()),
            });
        }

        // Find the tool definition
        let tool_def = match session
            .available_tools
            .iter()
            .find(|t| t.name == tool_call.name)
        {
            Some(tool) => tool,
            None => {
                let error_msg = format!(
                    "Tool '{}' not found in available tools. Available tools: {}",
                    tool_call.name,
                    session
                        .available_tools
                        .iter()
                        .map(|t| t.name.as_str())
                        .collect::<Vec<_>>()
                        .join(", ")
                );
                error!("{}", error_msg);
                return Ok(ToolResult {
                    call_id: tool_call.id,
                    result: serde_json::Value::Null,
                    error: Some(error_msg),
                });
            }
        };

        debug!(
            "Found tool definition for '{}' on server '{}'",
            tool_call.name, tool_def.server_name
        );

        // Validate tool arguments structure if parameters schema is available
        if let Err(validation_error) = self.validate_tool_arguments(&tool_call, tool_def) {
            warn!(
                "Tool call arguments validation failed for '{}': {}",
                tool_call.name, validation_error
            );
            // Continue execution despite validation failure but log the issue
        }

        // Execute the tool call through MCP client with error handling
        match self
            .mcp_client
            .call_tool(&tool_def.server_name, &tool_call.name, tool_call.arguments)
            .await
        {
            Ok(result_value) => {
                debug!("Tool call '{}' completed successfully", tool_call.name);
                Ok(ToolResult {
                    call_id: tool_call.id,
                    result: result_value,
                    error: None,
                })
            }
            Err(mcp_error) => {
                let error_msg = format!("Tool execution failed: {}", mcp_error);
                error!("Tool call '{}' failed: {}", tool_call.name, error_msg);

                // Return ToolResult with error instead of propagating the error
                // This allows the workflow to continue with partial failures
                Ok(ToolResult {
                    call_id: tool_call.id,
                    result: serde_json::Value::Null,
                    error: Some(error_msg),
                })
            }
        }
    }

    async fn health(&self) -> Result<HealthStatus, AgentError> {
        debug!("Performing health check");

        let model_loaded = self.model_manager.is_loaded().await;
        let queue_stats = self.request_queue.get_stats();
        let sessions_count = self.session_manager.get_session_count().await;
        let mcp_health = self.mcp_client.health_check_all().await;

        let all_servers_healthy = mcp_health
            .values()
            .all(|status| matches!(status, crate::mcp::HealthStatus::Healthy));
        let status = if model_loaded && all_servers_healthy {
            "healthy".to_string()
        } else {
            "unhealthy".to_string()
        };

        let health_status = HealthStatus {
            status,
            model_loaded,
            queue_size: queue_stats.current_queue_size,
            active_sessions: sessions_count,
            uptime: self.start_time.elapsed(),
        };

        debug!("Health check completed: {:?}", health_status);
        Ok(health_status)
    }
}

#[cfg(test)]
mod tests {
    use super::*;
    use crate::types::{
        ModelConfig, ModelSource, ParallelExecutionConfig, QueueConfig, SessionConfig,
    };

    fn create_test_config() -> AgentConfig {
        use tempfile::TempDir;
        let temp_dir = TempDir::new().unwrap();

        AgentConfig {
            model: ModelConfig {
                source: ModelSource::Local {
                    folder: temp_dir.path().to_path_buf(),
                    filename: Some("test.gguf".to_string()),
                },
                batch_size: 512,
                use_hf_params: false,
                verbose_logging: false,
            },
            queue_config: QueueConfig::default(),
            mcp_servers: Vec::new(),
            session_config: SessionConfig::default(),
            parallel_execution_config: ParallelExecutionConfig::default(),
        }
    }

    #[tokio::test]
    async fn test_agent_server_creation() {
        let config = create_test_config();

        // The config validation will fail because the test.gguf file doesn't exist,
        // but that's expected for this test. We're testing that we can create the config
        // structure correctly
        match config.validate() {
            Ok(()) => {
                // This would mean all validation passed (unlikely without real model file)
                // Config validation succeeded
            }
            Err(_) => {
                // Expected - the test.gguf file doesn't exist
                // Config validation failed as expected
            }
        }
    }

    #[test]
    fn test_agent_server_debug() {
        let config = create_test_config();
        let debug_str = format!("{:?}", config);

        // Just test that we can debug the config - safer than trying to create a full AgentServer
        assert!(debug_str.contains("AgentConfig"));
        assert!(debug_str.contains("model"));
        assert!(debug_str.contains("queue_config"));
        assert!(debug_str.contains("session_config"));
    }

    #[test]
    fn test_config_validation() {
        let mut config = create_test_config();
        // Note: config.validate() will fail due to missing model file, but that's expected

        // Test invalid batch size
        config.model.batch_size = 0;
        assert!(config.validate().is_err());

        // Reset and test invalid queue config
        config = create_test_config();
        config.queue_config.max_queue_size = 0;
        assert!(config.validate().is_err());

        // Reset and test invalid session config
        config = create_test_config();
        config.session_config.max_sessions = 0;
        assert!(config.validate().is_err());

        // Test valid values for components that don't depend on file existence
        let valid_model_config = ModelConfig {
            source: ModelSource::HuggingFace {
                repo: "test/model".to_string(),
                filename: Some("model.gguf".to_string()),
            },
            batch_size: 512,
            use_hf_params: false,
            verbose_logging: false,
        };

        let valid_config = AgentConfig {
            model: valid_model_config,
            queue_config: QueueConfig::default(),
            mcp_servers: Vec::new(),
            session_config: SessionConfig::default(),
            parallel_execution_config: ParallelExecutionConfig::default(),
        };

        // This should pass all validation except for the model file not existing
        match valid_config.validate() {
            Ok(()) => {} // Validation passed
            Err(e) => {
                // Expected if model file doesn't exist - that's fine
                let error_msg = format!("{}", e);
                // Should be a model-related error
                assert!(error_msg.contains("model") || error_msg.contains("Model"));
            }
        }
    }
}<|MERGE_RESOLUTION|>--- conflicted
+++ resolved
@@ -1,5 +1,4 @@
 use crate::chat_template::ChatTemplateEngine;
-use crate::dependency_analysis::{DependencyAnalyzer, ParallelExecutionDecision};
 use crate::mcp::MCPClient;
 use crate::model::ModelManager;
 use crate::queue::RequestQueue;
@@ -22,7 +21,6 @@
     session_manager: Arc<SessionManager>,
     mcp_client: Arc<MCPClient>,
     chat_template: Arc<ChatTemplateEngine>,
-    dependency_analyzer: DependencyAnalyzer,
     config: AgentConfig,
     start_time: Instant,
     shutdown_token: tokio_util::sync::CancellationToken,
@@ -34,16 +32,6 @@
             .field("config", &self.config)
             .field("start_time", &self.start_time)
             .finish()
-    }
-}
-
-impl Drop for AgentServer {
-    fn drop(&mut self) {
-        // If shutdown wasn't called explicitly, at least cancel the shutdown token
-        if !self.shutdown_token.is_cancelled() {
-            warn!("AgentServer dropped without explicit shutdown - resources may not be cleaned up properly");
-            self.shutdown_token.cancel();
-        }
     }
 }
 
@@ -56,15 +44,12 @@
         chat_template: Arc<ChatTemplateEngine>,
         config: AgentConfig,
     ) -> Self {
-        let dependency_analyzer = DependencyAnalyzer::new(config.parallel_execution_config.clone());
-
         Self {
             model_manager,
             request_queue,
             session_manager,
             mcp_client,
             chat_template,
-            dependency_analyzer,
             config,
             start_time: Instant::now(),
             shutdown_token: tokio_util::sync::CancellationToken::new(),
@@ -76,305 +61,12 @@
     }
 
     pub async fn shutdown(self) -> Result<(), AgentError> {
-<<<<<<< HEAD
-        info!("Initiating AgentServer graceful shutdown");
-        let shutdown_start = std::time::Instant::now();
-=======
         info!("Initiating AgentServer shutdown");
         let shutdown_start = Instant::now();
->>>>>>> 9be9637e
 
         // Signal shutdown to all components
         self.shutdown_token.cancel();
 
-<<<<<<< HEAD
-        // Create shutdown timeout to prevent hanging
-        let shutdown_timeout = tokio::time::Duration::from_secs(30);
-        let result = tokio::time::timeout(shutdown_timeout, async {
-            // 1. Stop accepting new requests by gracefully shutting down the queue
-            info!("Shutting down request queue...");
-            // Note: We would need to modify RequestQueue to implement proper shutdown
-            // For now, just drain any pending work by waiting briefly
-            tokio::time::sleep(tokio::time::Duration::from_millis(100)).await;
-
-            // 2. Clean up sessions
-            info!("Cleaning up active sessions...");
-            let session_count = self.session_manager.get_session_count().await;
-            if session_count > 0 {
-                info!("Found {} active sessions during shutdown", session_count);
-                // Sessions will be cleaned up automatically when SessionManager is dropped
-            }
-
-            // 3. Shutdown MCP client connections
-            info!("Shutting down MCP connections...");
-            self.mcp_client.shutdown_all().await?;
-
-            // 4. Final cleanup and resource reporting
-            let shutdown_time = shutdown_start.elapsed();
-            info!(
-                "AgentServer shutdown completed successfully in {:?}",
-                shutdown_time
-            );
-
-            Ok::<(), AgentError>(())
-        })
-        .await;
-
-        match result {
-            Ok(Ok(())) => {
-                info!("Graceful shutdown completed");
-                Ok(())
-            }
-            Ok(Err(e)) => {
-                error!("Error during shutdown: {}", e);
-                Err(e)
-            }
-            Err(_timeout) => {
-                warn!(
-                    "Shutdown timed out after {:?}, forcing exit",
-                    shutdown_timeout
-                );
-                // Force cleanup - this is not ideal but prevents hanging
-                Ok(())
-            }
-        }
-    }
-
-    /// Check if text contains excessive repetition (potential DoS attack)
-    fn has_excessive_repetition(text: &str) -> bool {
-        if text.len() < 100 {
-            return false;
-        }
-
-        let chars: Vec<char> = text.chars().collect();
-        let mut repetition_count = 0;
-        let window_size = 50; // Check 50-character windows
-
-        for i in 0..(chars.len().saturating_sub(window_size * 2)) {
-            let pattern = &chars[i..i + window_size];
-            let next_window = &chars[i + window_size..i + window_size * 2];
-
-            if pattern == next_window {
-                repetition_count += 1;
-                if repetition_count > 5 {
-                    // Allow some repetition but not excessive
-                    return true;
-                }
-            } else {
-                repetition_count = 0;
-            }
-        }
-
-        false
-    }
-
-    /// Validate generation request for security and correctness
-    fn validate_generation_request(&self, request: &GenerationRequest) -> Result<(), AgentError> {
-        // 1. Validate token limits with security bounds
-        if let Some(max_tokens) = request.max_tokens {
-            if max_tokens == 0 {
-                return Err(AgentError::Template(crate::types::TemplateError::Invalid(
-                    "max_tokens must be greater than 0".to_string(),
-                )));
-            }
-            if max_tokens > 32768 {
-                return Err(AgentError::Template(crate::types::TemplateError::Invalid(
-                    format!("max_tokens {} exceeds security limit of 32768", max_tokens),
-                )));
-            }
-            if max_tokens > 8192 {
-                warn!("Large token request: {} tokens requested", max_tokens);
-                // Allow but warn about large requests
-            }
-        }
-
-        // 2. Validate temperature range with finite check
-        if let Some(temperature) = request.temperature {
-            if !temperature.is_finite() {
-                return Err(AgentError::Template(crate::types::TemplateError::Invalid(
-                    "temperature must be a finite number".to_string(),
-                )));
-            }
-            if !(0.0..=2.0).contains(&temperature) {
-                return Err(AgentError::Template(crate::types::TemplateError::Invalid(
-                    format!("temperature {} must be between 0.0 and 2.0", temperature),
-                )));
-            }
-        }
-
-        // 3. Validate top_p range with finite check
-        if let Some(top_p) = request.top_p {
-            if !top_p.is_finite() {
-                return Err(AgentError::Template(crate::types::TemplateError::Invalid(
-                    "top_p must be a finite number".to_string(),
-                )));
-            }
-            if !(0.0..=1.0).contains(&top_p) {
-                return Err(AgentError::Template(crate::types::TemplateError::Invalid(
-                    format!("top_p {} must be between 0.0 and 1.0", top_p),
-                )));
-            }
-        }
-
-        // 4. Validate session content size
-        let total_content_size: usize = request
-            .session
-            .messages
-            .iter()
-            .map(|m| m.content.len())
-            .sum();
-
-        if total_content_size > 1_000_000 {
-            // 1MB limit
-            return Err(AgentError::Template(crate::types::TemplateError::Invalid(
-                "session content exceeds maximum size limit".to_string(),
-            )));
-        }
-
-        // 5. Validate stop tokens with security limits
-        if request.stop_tokens.len() > 20 {
-            return Err(AgentError::Template(crate::types::TemplateError::Invalid(
-                format!(
-                    "too many stop tokens: {} (maximum 20 allowed)",
-                    request.stop_tokens.len()
-                ),
-            )));
-        }
-
-        for stop_token in &request.stop_tokens {
-            if stop_token.is_empty() {
-                return Err(AgentError::Template(crate::types::TemplateError::Invalid(
-                    "stop tokens cannot be empty".to_string(),
-                )));
-            }
-            if stop_token.len() > 100 {
-                return Err(AgentError::Template(crate::types::TemplateError::Invalid(
-                    format!("stop token '{}' exceeds 100 character limit", stop_token),
-                )));
-            }
-        }
-
-        // 6. Validate message content for potential injection
-        for message in &request.session.messages {
-            if message.content.len() > 100_000 {
-                // 100KB per message
-                return Err(AgentError::Template(crate::types::TemplateError::Invalid(
-                    "individual message exceeds size limit".to_string(),
-                )));
-            }
-
-            // Enhanced security validation - check for suspicious patterns
-            if message.content.contains('\0') {
-                return Err(AgentError::Template(crate::types::TemplateError::Invalid(
-                    "message content contains null bytes".to_string(),
-                )));
-            }
-
-            // Check for potential prompt injection patterns
-            let content_lower = message.content.to_lowercase();
-            let suspicious_patterns = [
-                // Prompt injection patterns
-                "ignore previous instructions",
-                "disregard all",
-                "forget everything",
-                "new instructions:",
-                "system:",
-                "assistant:",
-                "you are now",
-                "pretend to be",
-                // Code injection patterns
-                "<script",
-                "</script>",
-                "javascript:",
-                "eval(",
-                "exec(",
-                "subprocess",
-                "__import__",
-                "os.system",
-                "shell_exec",
-                // Path traversal patterns
-                "../",
-                "..\\",
-                "/etc/passwd",
-                "c:\\windows\\system32",
-                // XSS patterns
-                "onload=",
-                "onerror=",
-                "onclick=",
-                "document.cookie",
-            ];
-
-            for pattern in &suspicious_patterns {
-                if content_lower.contains(pattern) {
-                    warn!(
-                        "Potentially suspicious content detected in message: contains '{}'",
-                        pattern
-                    );
-                    // Log but don't block - allow legitimate use cases
-                    debug!(
-                        "Full message content (first 200 chars): {}",
-                        &message.content.chars().take(200).collect::<String>()
-                    );
-                }
-            }
-
-            // Check for excessive repetition (potential DoS attempt)
-            if Self::has_excessive_repetition(&message.content) {
-                warn!("Message contains excessive repetition - potential DoS attempt");
-                return Err(AgentError::Template(crate::types::TemplateError::Invalid(
-                    "message contains excessive repetition".to_string(),
-                )));
-            }
-        }
-
-        // 7. Additional security validation
-        self.validate_security_limits(request)?;
-
-        Ok(())
-    }
-
-    /// Additional security validation for resource limits
-    fn validate_security_limits(&self, request: &GenerationRequest) -> Result<(), AgentError> {
-        // 1. Check for potential DoS through large context windows
-        let context_tokens = request.session.messages.len() * 50; // Rough estimate
-        if context_tokens > 100_000 {
-            return Err(AgentError::Template(crate::types::TemplateError::Invalid(
-                format!(
-                    "estimated context size {} tokens exceeds security limit",
-                    context_tokens
-                ),
-            )));
-        }
-
-        // 2. Validate session has reasonable message count
-        if request.session.messages.len() > 1000 {
-            return Err(AgentError::Template(crate::types::TemplateError::Invalid(
-                format!(
-                    "session message count {} exceeds limit of 1000",
-                    request.session.messages.len()
-                ),
-            )));
-        }
-
-        // 3. Check for potential memory exhaustion attacks
-        let total_request_size = serde_json::to_string(request)
-            .map_err(|_| {
-                AgentError::Template(crate::types::TemplateError::Invalid(
-                    "failed to serialize request for security validation".to_string(),
-                ))
-            })?
-            .len();
-
-        if total_request_size > 5_000_000 {
-            // 5MB limit for entire request
-            return Err(AgentError::Template(crate::types::TemplateError::Invalid(
-                format!(
-                    "request size {} bytes exceeds security limit of 5MB",
-                    total_request_size
-                ),
-            )));
-        }
-=======
         // Graceful shutdown with timeouts
         let shutdown_timeout = std::time::Duration::from_secs(30);
 
@@ -411,7 +103,6 @@
             "AgentServer shutdown completed in {:?} (Final stats: {} completed, {} failed)",
             shutdown_duration, queue_stats.completed_requests, queue_stats.failed_requests
         );
->>>>>>> 9be9637e
 
         Ok(())
     }
@@ -422,32 +113,7 @@
         tool_call: &ToolCall,
         tool_def: &crate::types::ToolDefinition,
     ) -> Result<(), String> {
-        // Security check: validate tool name format
-        if tool_call.name.is_empty() || tool_call.name.len() > 100 {
-            return Err("Tool name must be 1-100 characters".to_string());
-        }
-
-        // Check for potentially dangerous tool names
-        let dangerous_patterns = [
-            "exec",
-            "eval",
-            "system",
-            "shell",
-            "cmd",
-            "powershell",
-            "bash",
-        ];
-        for pattern in &dangerous_patterns {
-            if tool_call.name.to_lowercase().contains(pattern) {
-                warn!(
-                    "Potentially dangerous tool call detected: {}",
-                    tool_call.name
-                );
-                // Log but allow - some legitimate tools might match
-            }
-        }
-
-        // If no parameters schema is defined, skip schema validation
+        // If no parameters schema is defined, skip validation
         if tool_def.parameters.is_null() {
             debug!("No parameter schema defined for tool '{}'", tool_call.name);
             return Ok(());
@@ -458,62 +124,42 @@
             return Err("Tool requires arguments but none provided".to_string());
         }
 
-        // Security validation of argument content
-        if let Ok(args_str) = serde_json::to_string(&tool_call.arguments) {
-            // Check argument size
-            if args_str.len() > 10_000 {
-                // 10KB limit
-                return Err("Tool arguments exceed maximum size limit".to_string());
-            }
-
-            // Check for suspicious content in arguments
-            let args_lower = args_str.to_lowercase();
-            let suspicious_args = [
-                "../",
-                "..\\",
-                "/etc/",
-                "c:\\windows",
-                "rm -rf",
-                "del /",
-                "format c:",
-            ];
-            for pattern in &suspicious_args {
-                if args_lower.contains(pattern) {
-                    warn!(
-                        "Suspicious content in tool arguments for '{}': contains '{}'",
-                        tool_call.name, pattern
-                    );
-                    // Log suspicious content but continue - might be legitimate
-                }
-            }
-        }
+        // Additional validation could be added here:
+        // - JSON Schema validation against tool_def.parameters
+        // - Type checking for required fields
+        // - Range validation for numeric parameters
 
         debug!(
-            "Tool arguments validation passed for '{}' (enhanced security checks applied)",
+            "Tool arguments validation passed for '{}' (basic validation only)",
             tool_call.name
         );
         Ok(())
     }
 
-    /// Determine if tool calls should be executed in parallel using sophisticated dependency analysis
+    /// Determine if tool calls should be executed in parallel
     fn should_execute_in_parallel(&self, tool_calls: &[ToolCall]) -> bool {
-        let decision = self
-            .dependency_analyzer
-            .analyze_parallel_execution(tool_calls);
-
-        match decision {
-            ParallelExecutionDecision::Parallel => {
-                debug!("Dependency analysis determined parallel execution is safe");
-                true
-            }
-            ParallelExecutionDecision::Sequential(reason) => {
-                debug!(
-                    "Dependency analysis determined sequential execution required: {}",
-                    reason
-                );
-                false
-            }
-        }
+        // Simple heuristic: execute in parallel if there are multiple calls
+        // and they don't appear to be interdependent
+
+        // For now, enable parallel execution for most cases
+        // TODO: Add more sophisticated dependency analysis
+        if tool_calls.len() <= 1 {
+            return false;
+        }
+
+        // Check for potential dependencies by looking for similar tool names
+        // that might modify the same resources
+        let mut tool_names = std::collections::HashSet::new();
+        for tool_call in tool_calls {
+            // If we have duplicate tool names, they might be interdependent
+            if !tool_names.insert(&tool_call.name) {
+                debug!("Detected duplicate tool names, using sequential execution for safety");
+                return false;
+            }
+        }
+
+        debug!("No obvious dependencies detected, enabling parallel execution");
+        true
     }
 
     /// Execute multiple tool calls in parallel
@@ -885,11 +531,7 @@
             request.session.id
         );
 
-<<<<<<< HEAD
-        // Security validation: Check request parameters
-=======
         // Security: Validate input before processing
->>>>>>> 9be9637e
         self.validate_generation_request(&request)?;
 
         let mut working_session = request.session.clone();
@@ -1018,11 +660,7 @@
             request.session.id
         );
 
-<<<<<<< HEAD
-        // Security validation: Check request parameters
-=======
         // Security: Validate input before processing
->>>>>>> 9be9637e
         self.validate_generation_request(&request)?;
 
         // Render session to prompt
@@ -1202,9 +840,7 @@
 #[cfg(test)]
 mod tests {
     use super::*;
-    use crate::types::{
-        ModelConfig, ModelSource, ParallelExecutionConfig, QueueConfig, SessionConfig,
-    };
+    use crate::types::{ModelConfig, ModelSource, QueueConfig, SessionConfig};
 
     fn create_test_config() -> AgentConfig {
         use tempfile::TempDir;
@@ -1218,12 +854,10 @@
                 },
                 batch_size: 512,
                 use_hf_params: false,
-                verbose_logging: false,
             },
             queue_config: QueueConfig::default(),
             mcp_servers: Vec::new(),
             session_config: SessionConfig::default(),
-            parallel_execution_config: ParallelExecutionConfig::default(),
         }
     }
 
@@ -1285,7 +919,6 @@
             },
             batch_size: 512,
             use_hf_params: false,
-            verbose_logging: false,
         };
 
         let valid_config = AgentConfig {
@@ -1293,7 +926,6 @@
             queue_config: QueueConfig::default(),
             mcp_servers: Vec::new(),
             session_config: SessionConfig::default(),
-            parallel_execution_config: ParallelExecutionConfig::default(),
         };
 
         // This should pass all validation except for the model file not existing
