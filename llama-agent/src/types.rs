use async_trait::async_trait;
use futures::Stream;
use serde::{Deserialize, Serialize};
use std::path::PathBuf;
use std::pin::Pin;
use std::time::{Duration, SystemTime};
use thiserror::Error;
use ulid::Ulid;

#[derive(Debug, Clone, Copy, PartialEq, Eq, Hash, Serialize, Deserialize)]
pub struct SessionId(Ulid);

impl SessionId {
    pub fn new() -> Self {
        Self(Ulid::new())
    }

    pub fn from_ulid(ulid: Ulid) -> Self {
        Self(ulid)
    }

    pub fn as_ulid(&self) -> Ulid {
        self.0
    }
}

impl std::fmt::Display for SessionId {
    fn fmt(&self, f: &mut std::fmt::Formatter<'_>) -> std::fmt::Result {
        write!(f, "{}", self.0)
    }
}

impl std::str::FromStr for SessionId {
    type Err = ulid::DecodeError;

    fn from_str(s: &str) -> Result<Self, Self::Err> {
        Ok(Self(Ulid::from_string(s)?))
    }
}

impl Default for SessionId {
    fn default() -> Self {
        Self::new()
    }
}

#[derive(Debug, Clone, Copy, PartialEq, Eq, Hash, Serialize, Deserialize)]
pub struct ToolCallId(Ulid);

impl ToolCallId {
    pub fn new() -> Self {
        Self(Ulid::new())
    }

    pub fn from_ulid(ulid: Ulid) -> Self {
        Self(ulid)
    }

    pub fn as_ulid(&self) -> Ulid {
        self.0
    }
}

impl std::fmt::Display for ToolCallId {
    fn fmt(&self, f: &mut std::fmt::Formatter<'_>) -> std::fmt::Result {
        write!(f, "{}", self.0)
    }
}

impl std::str::FromStr for ToolCallId {
    type Err = ulid::DecodeError;

    fn from_str(s: &str) -> Result<Self, Self::Err> {
        Ok(Self(Ulid::from_string(s)?))
    }
}

impl Default for ToolCallId {
    fn default() -> Self {
        Self::new()
    }
}

#[derive(Debug, Clone, Serialize, Deserialize)]
pub struct Message {
    pub role: MessageRole,
    pub content: String,
    pub tool_call_id: Option<ToolCallId>,
    pub tool_name: Option<String>,
    pub timestamp: SystemTime,
}

#[derive(Debug, Clone, Serialize, Deserialize, PartialEq)]
pub enum MessageRole {
    System,
    User,
    Assistant,
    Tool,
}

impl MessageRole {
    pub fn as_str(&self) -> &'static str {
        match self {
            MessageRole::System => "system",
            MessageRole::User => "user",
            MessageRole::Assistant => "assistant",
            MessageRole::Tool => "tool",
        }
    }
}

#[derive(Debug, Clone, Serialize, Deserialize)]
pub struct Session {
    pub id: SessionId,
    pub messages: Vec<Message>,
    pub mcp_servers: Vec<MCPServerConfig>,
    pub available_tools: Vec<ToolDefinition>,
    pub available_prompts: Vec<PromptDefinition>,
    pub created_at: SystemTime,
    pub updated_at: SystemTime,
}

#[derive(Debug, Clone, Serialize, Deserialize)]
pub struct MCPServerConfig {
    pub name: String,
    pub command: String,
    pub args: Vec<String>,
    pub timeout_secs: Option<u64>,
}

#[derive(Debug, Clone, Serialize, Deserialize)]
pub struct ToolDefinition {
    pub name: String,
    pub description: String,
    pub parameters: serde_json::Value,
    pub server_name: String,
}

#[derive(Debug, Clone, Copy, PartialEq, Eq, Hash, Serialize, Deserialize)]
pub struct PromptId(Ulid);

impl PromptId {
    pub fn new() -> Self {
        Self(Ulid::new())
    }

    pub fn from_ulid(ulid: Ulid) -> Self {
        Self(ulid)
    }

    pub fn as_ulid(&self) -> Ulid {
        self.0
    }
}

impl std::fmt::Display for PromptId {
    fn fmt(&self, f: &mut std::fmt::Formatter<'_>) -> std::fmt::Result {
        write!(f, "{}", self.0)
    }
}

impl std::str::FromStr for PromptId {
    type Err = ulid::DecodeError;

    fn from_str(s: &str) -> Result<Self, Self::Err> {
        Ok(Self(Ulid::from_string(s)?))
    }
}

impl Default for PromptId {
    fn default() -> Self {
        Self::new()
    }
}

#[derive(Debug, Clone, Serialize, Deserialize)]
pub struct PromptDefinition {
    pub name: String,
    pub description: Option<String>,
    pub arguments: Vec<PromptArgument>,
    pub server_name: String,
}

#[derive(Debug, Clone, Serialize, Deserialize)]
pub struct PromptArgument {
    pub name: String,
    pub description: Option<String>,
    pub required: bool,
}

#[derive(Debug, Clone, Serialize, Deserialize)]
pub struct PromptMessage {
    pub role: MessageRole,
    pub content: PromptContent,
}

#[derive(Debug, Clone, Serialize, Deserialize)]
#[serde(tag = "type")]
pub enum PromptContent {
    #[serde(rename = "text")]
    Text { text: String },
    #[serde(rename = "image")]
    Image { data: String, mime_type: String },
    #[serde(rename = "resource")]
    Resource { resource: PromptResource },
}

#[derive(Debug, Clone, Serialize, Deserialize)]
pub struct PromptResource {
    pub uri: String,
    pub text: Option<String>,
    pub mime_type: Option<String>,
}

#[derive(Debug, Clone, Serialize, Deserialize)]
pub struct GetPromptResult {
    pub description: Option<String>,
    pub messages: Vec<PromptMessage>,
}

#[derive(Debug, Serialize)]
pub struct GenerationRequest {
    pub session: Session,
    pub max_tokens: Option<u32>,
    pub temperature: Option<f32>,
    pub top_p: Option<f32>,
    pub stop_tokens: Vec<String>,
}

#[derive(Debug)]
pub struct GenerationResponse {
    pub generated_text: String,
    pub tokens_generated: u32,
    pub generation_time: Duration,
    pub finish_reason: FinishReason,
}

#[derive(Debug, PartialEq)]
pub enum FinishReason {
    MaxTokens,
    StopToken,
    EndOfSequence,
    ToolCall,
    Error(String),
}

#[derive(Debug, Clone, Serialize, Deserialize)]
pub struct ToolCall {
    pub id: ToolCallId,
    pub name: String,
    pub arguments: serde_json::Value,
}

#[derive(Debug, Clone, Serialize, Deserialize)]
pub struct ToolResult {
    pub call_id: ToolCallId,
    pub result: serde_json::Value,
    pub error: Option<String>,
}

/// Represents different types of resources that tools might access
#[derive(Debug, Clone, PartialEq, Eq, Hash, Serialize, Deserialize)]
pub enum ResourceType {
    FileSystem(String), // Path pattern
    Network(String),    // URL pattern
    Database(String),   // Database/table name
    Memory,             // In-memory operations
    System,             // System-level operations
    Other(String),      // Custom resource type
}

/// Defines what kind of access a tool has to a resource
#[derive(Debug, Clone, PartialEq, Eq, Serialize, Deserialize)]
pub enum AccessType {
    Read,
    Write,
    ReadWrite,
    Execute,
    Create,
    Delete,
}

/// Describes a tool's resource access pattern
#[derive(Debug, Clone, Serialize, Deserialize)]
pub struct ResourceAccess {
    pub resource: ResourceType,
    pub access_type: AccessType,
    pub exclusive: bool, // Whether this resource requires exclusive access
}

/// Represents a potential conflict between two tool calls
#[derive(Debug, Clone, Serialize, Deserialize)]
pub struct ToolConflict {
    pub tool1: String,
    pub tool2: String,
    pub conflict_type: ConflictType,
    pub description: String,
}

/// Types of conflicts that can occur between tools
#[derive(Debug, Clone, PartialEq, Eq, Serialize, Deserialize)]
pub enum ConflictType {
    ResourceConflict, // Both tools access same resource in conflicting ways
    DataDependency,   // One tool depends on output from another
    OrderDependency,  // Tools must execute in specific order
    MutualExclusion,  // Tools cannot run simultaneously
}

/// Represents a reference in tool parameters to another tool's output
#[derive(Debug, Clone, Serialize, Deserialize)]
pub struct ParameterReference {
    pub parameter_path: String,  // JSON path in parameters
    pub referenced_tool: String, // Name of tool being referenced
    pub reference_type: ReferenceType,
}

/// Types of parameter references
#[derive(Debug, Clone, PartialEq, Eq, Serialize, Deserialize)]
pub enum ReferenceType {
    DirectOutput,     // References the entire output
    PropertyAccess,   // References a specific property of the output
    ConditionalValue, // Value depends on output condition
    FileSystemPath,   // References a file/directory created by another tool
}

/// Configuration for tool-specific parallel execution rules
#[derive(Debug, Clone, Serialize, Deserialize, Default)]
pub struct ParallelExecutionConfig {
    pub tool_conflicts: Vec<ToolConflict>,
    pub resource_access_patterns: std::collections::HashMap<String, Vec<ResourceAccess>>,
    pub safe_parallel_groups: Vec<Vec<String>>, // Groups of tools that are safe to run in parallel
    pub never_parallel: Vec<(String, String)>,  // Pairs of tools that should never run in parallel
    pub dependency_rules: Vec<DependencyRule>,
}

/// Rules for tool dependencies
#[derive(Debug, Clone, Serialize, Deserialize)]
pub struct DependencyRule {
    pub pattern: String, // Regex pattern for parameter matching
    pub dependency_type: ConflictType,
    pub applies_to_tools: Vec<String>, // If empty, applies to all tools
}

#[derive(Debug)]
pub struct StreamChunk {
    pub text: String,
    pub is_complete: bool,
    pub token_count: u32,
}

#[derive(Debug, Clone, Serialize, Deserialize, Default)]
pub struct AgentConfig {
    pub model: ModelConfig,
    pub queue_config: QueueConfig,
    pub mcp_servers: Vec<MCPServerConfig>,
    pub session_config: SessionConfig,
    pub parallel_execution_config: ParallelExecutionConfig,
}

#[derive(Debug, Clone, Serialize, Deserialize)]
pub struct ModelConfig {
    pub source: ModelSource,
    pub batch_size: u32,
    pub use_hf_params: bool,
    pub verbose_logging: bool,
}

#[derive(Debug, Clone, Serialize, Deserialize)]
pub enum ModelSource {
    HuggingFace {
        repo: String,
        filename: Option<String>,
    },
    Local {
        folder: PathBuf,
        filename: Option<String>,
    },
}

#[derive(Debug, Clone, Serialize, Deserialize)]
pub struct QueueConfig {
    pub max_queue_size: usize,
    pub request_timeout: Duration,
    pub worker_threads: usize,
}

#[derive(Debug, Clone, Serialize, Deserialize)]
pub struct SessionConfig {
    pub max_sessions: usize,
    pub session_timeout: Duration,
}

impl Default for SessionConfig {
    fn default() -> Self {
        Self {
            max_sessions: 1000,
            session_timeout: Duration::from_secs(3600), // 1 hour
        }
    }
}

impl Default for ModelConfig {
    fn default() -> Self {
        Self {
            source: ModelSource::HuggingFace {
                repo: "microsoft/DialoGPT-medium".to_string(),
                filename: None,
            },
            batch_size: 512,
            use_hf_params: true,
            verbose_logging: false,
        }
    }
}

impl Default for QueueConfig {
    fn default() -> Self {
        Self {
            max_queue_size: 100,
            request_timeout: Duration::from_secs(30),
            worker_threads: 1,
        }
    }
}

impl ModelConfig {
    pub fn validate(&self) -> Result<(), ModelError> {
        self.source.validate()?;

        if self.batch_size == 0 {
            return Err(ModelError::InvalidConfig(
                "Batch size must be greater than 0".to_string(),
            ));
        }

        if self.batch_size > 8192 {
            return Err(ModelError::InvalidConfig(
                "Batch size should not exceed 8192 for most models".to_string(),
            ));
        }

        Ok(())
    }
}

impl ModelSource {
    pub fn validate(&self) -> Result<(), ModelError> {
        match self {
            ModelSource::HuggingFace { repo, filename } => {
                if repo.is_empty() {
                    return Err(ModelError::InvalidConfig(
                        "HuggingFace repo name cannot be empty".to_string(),
                    ));
                }

                // Validate repo format (should contain at least one '/')
                if !repo.contains('/') {
                    return Err(ModelError::InvalidConfig(
                        "HuggingFace repo must be in format 'org/repo'".to_string(),
                    ));
                }

                // Check for invalid characters
                if repo
                    .chars()
                    .any(|c| !c.is_alphanumeric() && !"-_./".contains(c))
                {
                    return Err(ModelError::InvalidConfig(
                        "Invalid characters in HuggingFace repo name".to_string(),
                    ));
                }

                if let Some(f) = filename {
                    if f.is_empty() {
                        return Err(ModelError::InvalidConfig(
                            "Filename cannot be empty".to_string(),
                        ));
                    }
                    if !f.ends_with(".gguf") {
                        return Err(ModelError::InvalidConfig(
                            "Model file must have .gguf extension".to_string(),
                        ));
                    }
                }

                Ok(())
            }
            ModelSource::Local { folder, filename } => {
                if !folder.exists() {
                    return Err(ModelError::NotFound(format!(
                        "Local folder does not exist: {}",
                        folder.display()
                    )));
                }

                if !folder.is_dir() {
                    return Err(ModelError::InvalidConfig(format!(
                        "Path is not a directory: {}",
                        folder.display()
                    )));
                }

                if let Some(f) = filename {
                    if f.is_empty() {
                        return Err(ModelError::InvalidConfig(
                            "Filename cannot be empty".to_string(),
                        ));
                    }
                    if !f.ends_with(".gguf") {
                        return Err(ModelError::InvalidConfig(
                            "Model file must have .gguf extension".to_string(),
                        ));
                    }

                    let full_path = folder.join(f);
                    if !full_path.exists() {
                        return Err(ModelError::NotFound(format!(
                            "Model file does not exist: {}",
                            full_path.display()
                        )));
                    }

                    if !full_path.is_file() {
                        return Err(ModelError::InvalidConfig(format!(
                            "Path is not a file: {}",
                            full_path.display()
                        )));
                    }
                }

                Ok(())
            }
        }
    }
}

impl QueueConfig {
    pub fn validate(&self) -> Result<(), QueueError> {
        if self.max_queue_size == 0 {
            return Err(QueueError::WorkerError(
                "Queue size must be greater than 0".to_string(),
            ));
        }

        if self.worker_threads == 0 {
            return Err(QueueError::WorkerError(
                "Worker threads must be greater than 0".to_string(),
            ));
        }

        if self.worker_threads > 16 {
            return Err(QueueError::WorkerError(
                "Worker threads should not exceed 16 for most systems".to_string(),
            ));
        }

        if self.request_timeout.as_secs() == 0 {
            return Err(QueueError::WorkerError(
                "Request timeout must be greater than 0 seconds".to_string(),
            ));
        }

        Ok(())
    }
}

impl SessionConfig {
    pub fn validate(&self) -> Result<(), SessionError> {
        if self.max_sessions == 0 {
            return Err(SessionError::InvalidState(
                "Max sessions must be greater than 0".to_string(),
            ));
        }

        if self.session_timeout.as_secs() == 0 {
            return Err(SessionError::InvalidState(
                "Session timeout must be greater than 0 seconds".to_string(),
            ));
        }

        Ok(())
    }
}

impl MCPServerConfig {
    pub fn validate(&self) -> Result<(), MCPError> {
        if self.name.is_empty() {
            return Err(MCPError::Protocol(
                "MCP server name cannot be empty".to_string(),
            ));
        }

        if self.command.is_empty() {
            return Err(MCPError::Protocol(
                "MCP server command cannot be empty".to_string(),
            ));
        }

        // Check for invalid characters in name
        if self
            .name
            .chars()
            .any(|c| !c.is_alphanumeric() && !"-_".contains(c))
        {
            return Err(MCPError::Protocol(
                "MCP server name contains invalid characters".to_string(),
            ));
        }

        Ok(())
    }
}

impl AgentConfig {
    pub fn validate(&self) -> Result<(), AgentError> {
        self.model.validate()?;
        self.queue_config.validate()?;
        self.session_config.validate()?;

        for server_config in &self.mcp_servers {
            server_config.validate()?;
        }

        // Check for duplicate MCP server names
        let mut server_names = std::collections::HashSet::new();
        for server_config in &self.mcp_servers {
            if !server_names.insert(&server_config.name) {
                return Err(AgentError::MCP(MCPError::Protocol(format!(
                    "Duplicate MCP server name: {}",
                    server_config.name
                ))));
            }
        }

        Ok(())
    }
}

#[derive(Debug, Serialize, Deserialize)]
pub struct HealthStatus {
    pub status: String,
    pub model_loaded: bool,
    pub queue_size: usize,
    pub active_sessions: usize,
    pub uptime: Duration,
}

// Error types
#[derive(Debug, Error)]
pub enum AgentError {
    #[error("Model error: {0}\n💡 Check model file exists, is valid GGUF format, and sufficient memory is available")]
    Model(#[from] ModelError),

    #[error("Request processing error: {0}\n💡 Try reducing concurrent requests, increasing queue size, or adding more system resources")]
    Queue(#[from] QueueError),

    #[error(
        "Session error: {0}\n💡 Verify session ID is valid and session limits are not exceeded"
    )]
    Session(#[from] SessionError),

    #[error("MCP server error: {0}\n💡 Ensure MCP server is running, accessible, and check network connectivity")]
    MCP(#[from] MCPError),

    #[error("Template processing error: {0}\n💡 Check message format and tool definitions are properly structured")]
    Template(#[from] TemplateError),

<<<<<<< HEAD
    #[error("Request timeout: Operation took longer than {timeout:?}. Try reducing the request complexity or increasing the timeout value.")]
    Timeout { timeout: Duration },

    #[error("Request queue full: Maximum capacity of {capacity} requests exceeded. Please wait for pending requests to complete or increase queue capacity.")]
=======
    #[error("Request timeout: processing took longer than {timeout:?}\n💡 Increase timeout settings, reduce max_tokens, or check system performance")]
    Timeout { timeout: Duration },

    #[error("Queue overloaded: {capacity} requests queued (max capacity)\n💡 Wait and retry, or increase max_queue_size configuration")]
>>>>>>> 9be9637e
    QueueFull { capacity: usize },
}

#[derive(Debug, Error)]
pub enum ModelError {
<<<<<<< HEAD
    #[error("Failed to load model: {0}\n\n💡 Troubleshooting steps:\n• Verify model format is .gguf (GGML Unified Format)\n• Check available system memory (models require 4-16GB typically)\n• Ensure model file is not corrupted (re-download if needed)\n• Try reducing batch_size to 512 or lower in configuration\n• Check disk space is sufficient for model loading")]
    LoadingFailed(String),

    #[error("Model not found: {0}\n\n💡 Please check:\n• Model file path exists and is readable\n• Filename matches exactly (case-sensitive)\n• File permissions allow read access (chmod 644)\n• For HuggingFace repos: verify repo name exists and model file is present\n• Use absolute paths to avoid relative path issues")]
    NotFound(String),

    #[error("Invalid model configuration: {0}\n\n💡 Configuration requirements:\n• batch_size must be > 0 (recommended: 512-2048)\n• Model path must be absolute or relative to current directory\n• File extension must be .gguf\n• HuggingFace repo format: 'username/repo-name'\n• Ensure numeric values are within valid ranges")]
    InvalidConfig(String),

    #[error("Model inference failed: {0}\n\n💡 Possible causes:\n• Insufficient system memory or GPU memory\n• Model format incompatible with current version\n• Context length exceeds model's maximum (try reducing max_tokens)\n• Hardware acceleration (Metal/CUDA) unavailable\n• Concurrent requests exceeding system capacity")]
=======
    #[error("Model loading failed: {0}\n🔧 Check available memory (4-8GB needed), verify GGUF file integrity, ensure compatible llama.cpp version")]
    LoadingFailed(String),

    #[error("Model not found: {0}\n📁 Verify file path is correct, file exists and is readable. For HuggingFace: check repo name and filename")]
    NotFound(String),

    #[error("Invalid model config: {0}\n⚙️ Ensure batch_size > 0, valid model source path, and appropriate use_hf_params setting")]
    InvalidConfig(String),

    #[error("Model inference failed: {0}\n🦾 Check input format, model compatibility, and available system resources")]
>>>>>>> 9be9637e
    InferenceFailed(String),
}

#[derive(Debug, Clone, Error)]
pub enum QueueError {
    #[error("Request queue is full (all {capacity} slots occupied)\n\n💡 Options to resolve:\n• Wait a few seconds and retry your request\n• Increase max_queue_size in configuration (current: {capacity})\n• Reduce concurrent request load from clients\n• Check if requests are processing normally (monitor queue metrics)\n• Consider scaling to multiple workers")]
    Full { capacity: usize },

    #[error("Request timeout after {duration:?}\n\n💡 Suggestions to resolve:\n• Reduce max_tokens in the request (try < 1000)\n• Simplify the prompt or conversation context\n• Increase request_timeout in queue configuration\n• Check system resources (CPU/memory usage)\n• Monitor for memory leaks or resource exhaustion")]
    Timeout { duration: Duration },

    #[error("Processing error: {0}\n\n💡 Debugging steps:\n• Check detailed logs for complete stack trace\n• Verify model is properly loaded and accessible\n• Ensure sufficient system resources (memory, CPU)\n• Try with a simpler request to isolate the issue\n• Restart the service if errors persist")]
    WorkerError(String),
}

#[derive(Debug, Error)]
pub enum SessionError {
    #[error("Session not found: {0}\n\n💡 The session may have expired or been removed. Create a new session to continue.")]
    NotFound(String),

    #[error("Session limit exceeded\n\n💡 Resolution options:\n• Close unused sessions before creating new ones\n• Increase maximum session limit in configuration\n• Implement session cleanup for inactive sessions\n• Check for session leaks in your application")]
    LimitExceeded,

    #[error("Session timed out due to inactivity\n\n💡 Create a new session to continue, or increase session timeout in configuration.")]
    Timeout,

    #[error("Invalid session state: {0}\n\n💡 This may indicate corrupted session data. Try creating a fresh session.")]
    InvalidState(String),
}

#[derive(Debug, Error)]
pub enum MCPError {
    #[error("MCP server '{0}' not found\n\n💡 Check server configuration:\n• Ensure server is properly initialized in config\n• Verify server process is running and accessible\n• Check network connectivity if using remote server\n• Validate server name matches configuration exactly")]
    ServerNotFound(String),

    #[error("Tool execution failed: {0}\n\n💡 Troubleshooting steps:\n• Verify tool arguments match expected schema\n• Ensure the MCP server is running and responsive\n• Check tool permissions and access rights\n• Review server logs for detailed error information\n• Test with simpler tool calls to isolate the issue")]
    ToolCallFailed(String),

    #[error("MCP server connection error: {0}\n\n💡 Check server status:\n• Verify server process is running\n• Check network connectivity and firewall settings\n• Ensure server is listening on correct port\n• Try restarting the MCP server")]
    Connection(String),

    #[error("MCP protocol error: {0}\n\n💡 This may indicate:\n• Incompatible MCP server version\n• Malformed request or response format\n• Server implementation issues\n• Network data corruption during transmission")]
    Protocol(String),
}

#[derive(Debug, Error)]
pub enum TemplateError {
    #[error("Template rendering failed: {0}\n\n💡 Check template issues:\n• Verify template syntax is valid\n• Ensure all required variables are provided\n• Check for missing or incorrect variable names\n• Review template logic for edge cases")]
    RenderingFailed(String),

    #[error("Failed to parse tool calls: {0}\n\n💡 Tool call format issues:\n• Check JSON syntax in tool call requests\n• Verify function names match available tools\n• Ensure argument types match expected schema\n• Review generated text for malformed tool calls")]
    ToolCallParsing(String),

    #[error("Invalid template format: {0}\n\n💡 Template syntax problems:\n• Verify template uses correct syntax\n• Check for unmatched brackets or quotes\n• Ensure proper variable substitution format\n• Test template with minimal data first")]
    Invalid(String),
}

// Main API trait
#[async_trait]
pub trait AgentAPI {
    async fn initialize(config: AgentConfig) -> Result<Self, AgentError>
    where
        Self: Sized;

    async fn generate(&self, request: GenerationRequest) -> Result<GenerationResponse, AgentError>;

    async fn generate_stream(
        &self,
        request: GenerationRequest,
    ) -> Result<Pin<Box<dyn Stream<Item = Result<StreamChunk, AgentError>> + Send>>, AgentError>;

    async fn create_session(&self) -> Result<Session, AgentError>;

    async fn get_session(&self, session_id: &SessionId) -> Result<Option<Session>, AgentError>;

    async fn update_session(&self, session: Session) -> Result<(), AgentError>;

    async fn discover_tools(&self, session: &mut Session) -> Result<(), AgentError>;

    async fn execute_tool(
        &self,
        tool_call: ToolCall,
        session: &Session,
    ) -> Result<ToolResult, AgentError>;

    async fn health(&self) -> Result<HealthStatus, AgentError>;
}

#[cfg(test)]
mod tests {
    use super::*;
    use std::time::SystemTime;

    #[test]
    fn test_message_role_as_str() {
        assert_eq!(MessageRole::System.as_str(), "system");
        assert_eq!(MessageRole::User.as_str(), "user");
        assert_eq!(MessageRole::Assistant.as_str(), "assistant");
        assert_eq!(MessageRole::Tool.as_str(), "tool");
    }

    #[test]
    fn test_message_creation() {
        let message = Message {
            role: MessageRole::User,
            content: "Hello, world!".to_string(),
            tool_call_id: None,
            tool_name: None,
            timestamp: SystemTime::now(),
        };

        assert_eq!(message.role.as_str(), "user");
        assert_eq!(message.content, "Hello, world!");
        assert!(message.tool_call_id.is_none());
        assert!(message.tool_name.is_none());
    }

    #[test]
    fn test_session_creation() {
        let session = Session {
            id: SessionId::new(),
            messages: Vec::new(),
            mcp_servers: Vec::new(),
            available_tools: Vec::new(),
            available_prompts: Vec::new(),
            created_at: SystemTime::now(),
            updated_at: SystemTime::now(),
        };

        assert!(!session.id.to_string().is_empty());
        assert!(session.messages.is_empty());
        assert!(session.mcp_servers.is_empty());
        assert!(session.available_tools.is_empty());
        assert!(session.available_prompts.is_empty());
    }

    #[test]
    fn test_mcp_server_config() {
        let config = MCPServerConfig {
            name: "filesystem".to_string(),
            command: "npx".to_string(),
            args: vec![
                "-y".to_string(),
                "@modelcontextprotocol/server-filesystem".to_string(),
            ],
            timeout_secs: None,
        };

        assert_eq!(config.name, "filesystem");
        assert_eq!(config.command, "npx");
        assert_eq!(config.args.len(), 2);
    }

    #[test]
    fn test_tool_definition() {
        let tool = ToolDefinition {
            name: "list_files".to_string(),
            description: "List files in a directory".to_string(),
            parameters: serde_json::json!({"type": "object"}),
            server_name: "filesystem".to_string(),
        };

        assert_eq!(tool.name, "list_files");
        assert_eq!(tool.server_name, "filesystem");
    }

    #[test]
    fn test_generation_request() {
        let session = Session {
            id: SessionId::new(),
            messages: Vec::new(),
            mcp_servers: Vec::new(),
            available_tools: Vec::new(),
            available_prompts: Vec::new(),
            created_at: SystemTime::now(),
            updated_at: SystemTime::now(),
        };

        let request = GenerationRequest {
            session,
            max_tokens: Some(100),
            temperature: Some(0.7),
            top_p: Some(0.9),
            stop_tokens: vec!["</s>".to_string()],
        };

        assert_eq!(request.max_tokens, Some(100));
        assert_eq!(request.temperature, Some(0.7));
        assert_eq!(request.stop_tokens.len(), 1);
    }

    #[test]
    fn test_model_source_variants() {
        let hf_source = ModelSource::HuggingFace {
            repo: "microsoft/DialoGPT-medium".to_string(),
            filename: None,
        };

        let local_source = ModelSource::Local {
            folder: PathBuf::from("/models/llama2"),
            filename: Some("model.gguf".to_string()),
        };

        match hf_source {
            ModelSource::HuggingFace { repo, .. } => assert_eq!(repo, "microsoft/DialoGPT-medium"),
            _ => panic!("Wrong variant"),
        }

        match local_source {
            ModelSource::Local { filename, .. } => {
                assert_eq!(filename, Some("model.gguf".to_string()))
            }
            _ => panic!("Wrong variant"),
        }
    }

    #[test]
    fn test_finish_reason() {
        let reasons = [
            FinishReason::MaxTokens,
            FinishReason::StopToken,
            FinishReason::EndOfSequence,
            FinishReason::ToolCall,
            FinishReason::Error("test error".to_string()),
        ];

        assert_eq!(reasons.len(), 5);

        match &reasons[4] {
            FinishReason::Error(msg) => assert_eq!(msg, "test error"),
            _ => panic!("Wrong variant"),
        }
    }

    #[test]
    fn test_session_config_default() {
        let config = SessionConfig::default();
        assert_eq!(config.max_sessions, 1000);
        assert_eq!(config.session_timeout, Duration::from_secs(3600));
    }

    #[test]
    fn test_stream_chunk() {
        let chunk = StreamChunk {
            text: "Hello".to_string(),
            is_complete: false,
            token_count: 1,
        };

        assert_eq!(chunk.text, "Hello");
        assert!(!chunk.is_complete);
        assert_eq!(chunk.token_count, 1);
    }

    #[test]
    fn test_tool_call_serialization() {
        let tool_call = ToolCall {
            id: ToolCallId::new(),
            name: "list_files".to_string(),
            arguments: serde_json::json!({"path": "/tmp"}),
        };

        let serialized = serde_json::to_string(&tool_call).unwrap();
        let deserialized: ToolCall = serde_json::from_str(&serialized).unwrap();

        assert_eq!(deserialized.id.to_string(), tool_call.id.to_string());
        assert_eq!(deserialized.name, "list_files");
    }

    #[test]
    fn test_session_id() {
        let session_id = SessionId::new();
        let session_id_str = session_id.to_string();

        // Test that we can parse back the string representation
        let parsed_session_id: SessionId = session_id_str.parse().unwrap();
        assert_eq!(session_id, parsed_session_id);

        // Test serialization
        let serialized = serde_json::to_string(&session_id).unwrap();
        let deserialized: SessionId = serde_json::from_str(&serialized).unwrap();
        assert_eq!(session_id, deserialized);

        // Test Display trait
        assert!(!format!("{}", session_id).is_empty());
    }

    #[test]
    fn test_tool_call_id() {
        let tool_call_id = ToolCallId::new();
        let tool_call_id_str = tool_call_id.to_string();

        // Test that we can parse back the string representation
        let parsed_tool_call_id: ToolCallId = tool_call_id_str.parse().unwrap();
        assert_eq!(tool_call_id, parsed_tool_call_id);

        // Test serialization
        let serialized = serde_json::to_string(&tool_call_id).unwrap();
        let deserialized: ToolCallId = serde_json::from_str(&serialized).unwrap();
        assert_eq!(tool_call_id, deserialized);

        // Test Display trait
        assert!(!format!("{}", tool_call_id).is_empty());
    }

    #[test]
    fn test_message_with_tool_call() {
        let tool_call_id = ToolCallId::new();
        let message = Message {
            role: MessageRole::Tool,
            content: "Tool response content".to_string(),
            tool_call_id: Some(tool_call_id),
            tool_name: Some("test_tool".to_string()),
            timestamp: SystemTime::now(),
        };

        assert_eq!(message.role.as_str(), "tool");
        assert_eq!(message.tool_call_id, Some(tool_call_id));
        assert_eq!(message.tool_name.as_ref().unwrap(), "test_tool");
    }

    #[test]
    fn test_tool_result() {
        let call_id = ToolCallId::new();
        let result = ToolResult {
            call_id,
            result: serde_json::json!({"status": "success"}),
            error: None,
        };

        assert_eq!(result.call_id, call_id);
        assert!(result.error.is_none());

        // Test serialization
        let serialized = serde_json::to_string(&result).unwrap();
        let deserialized: ToolResult = serde_json::from_str(&serialized).unwrap();
        assert_eq!(deserialized.call_id, call_id);
    }

    #[test]
    fn test_config_defaults() {
        let model_config = ModelConfig::default();
        match model_config.source {
            ModelSource::HuggingFace { ref repo, .. } => {
                assert_eq!(repo, "microsoft/DialoGPT-medium")
            }
            _ => panic!("Wrong default model source"),
        }
        assert_eq!(model_config.batch_size, 512);
        assert!(model_config.use_hf_params);

        let queue_config = QueueConfig::default();
        assert_eq!(queue_config.max_queue_size, 100);
        assert_eq!(queue_config.request_timeout, Duration::from_secs(30));
        assert_eq!(queue_config.worker_threads, 1);

        let session_config = SessionConfig::default();
        assert_eq!(session_config.max_sessions, 1000);
        assert_eq!(session_config.session_timeout, Duration::from_secs(3600));

        let agent_config = AgentConfig::default();
        assert!(agent_config.mcp_servers.is_empty());
    }

    #[test]
    fn test_config_serialization() {
        let config = AgentConfig::default();

        let serialized = serde_json::to_string(&config).unwrap();
        let deserialized: AgentConfig = serde_json::from_str(&serialized).unwrap();

        // Compare key fields
        assert_eq!(
            deserialized.queue_config.max_queue_size,
            config.queue_config.max_queue_size
        );
        assert_eq!(
            deserialized.session_config.max_sessions,
            config.session_config.max_sessions
        );
        assert_eq!(deserialized.model.batch_size, config.model.batch_size);
    }

    #[test]
    fn test_model_config_validation_valid() {
        let config = ModelConfig {
            source: ModelSource::HuggingFace {
                repo: "microsoft/DialoGPT-medium".to_string(),
                filename: Some("model.gguf".to_string()),
            },
            batch_size: 512,
            use_hf_params: true,
            verbose_logging: false,
        };

        assert!(config.validate().is_ok());
    }

    #[test]
    fn test_model_config_validation_invalid_batch_size() {
        let config = ModelConfig {
            source: ModelSource::HuggingFace {
                repo: "microsoft/DialoGPT-medium".to_string(),
                filename: None,
            },
            batch_size: 0,
            use_hf_params: true,
            verbose_logging: false,
        };

        assert!(config.validate().is_err());

        let config = ModelConfig {
            source: ModelSource::HuggingFace {
                repo: "microsoft/DialoGPT-medium".to_string(),
                filename: None,
            },
            batch_size: 10000,
            use_hf_params: true,
            verbose_logging: false,
        };

        assert!(config.validate().is_err());
    }

    #[test]
    fn test_model_source_validation_huggingface() {
        // Valid HuggingFace repo
        let source = ModelSource::HuggingFace {
            repo: "microsoft/DialoGPT-medium".to_string(),
            filename: Some("model.gguf".to_string()),
        };
        assert!(source.validate().is_ok());

        // Empty repo
        let source = ModelSource::HuggingFace {
            repo: "".to_string(),
            filename: None,
        };
        assert!(source.validate().is_err());

        // Invalid repo format (no slash)
        let source = ModelSource::HuggingFace {
            repo: "invalid-repo".to_string(),
            filename: None,
        };
        assert!(source.validate().is_err());

        // Invalid filename extension
        let source = ModelSource::HuggingFace {
            repo: "microsoft/DialoGPT-medium".to_string(),
            filename: Some("model.txt".to_string()),
        };
        assert!(source.validate().is_err());

        // Empty filename
        let source = ModelSource::HuggingFace {
            repo: "microsoft/DialoGPT-medium".to_string(),
            filename: Some("".to_string()),
        };
        assert!(source.validate().is_err());
    }

    #[test]
    fn test_model_source_validation_local() {
        // Test with actual temp directory
        let temp_dir = std::env::temp_dir();

        // Valid local source with existing directory
        let source = ModelSource::Local {
            folder: temp_dir.clone(),
            filename: None,
        };
        assert!(source.validate().is_ok());

        // Non-existent directory
        let source = ModelSource::Local {
            folder: PathBuf::from("/non/existent/path"),
            filename: None,
        };
        assert!(source.validate().is_err());

        // Empty filename
        let source = ModelSource::Local {
            folder: temp_dir,
            filename: Some("".to_string()),
        };
        assert!(source.validate().is_err());
    }

    #[test]
    fn test_queue_config_validation() {
        // Valid config
        let config = QueueConfig {
            max_queue_size: 100,
            request_timeout: Duration::from_secs(30),
            worker_threads: 2,
        };
        assert!(config.validate().is_ok());

        // Invalid queue size
        let config = QueueConfig {
            max_queue_size: 0,
            request_timeout: Duration::from_secs(30),
            worker_threads: 1,
        };
        assert!(config.validate().is_err());

        // Invalid worker threads
        let config = QueueConfig {
            max_queue_size: 100,
            request_timeout: Duration::from_secs(30),
            worker_threads: 0,
        };
        assert!(config.validate().is_err());

        // Too many worker threads
        let config = QueueConfig {
            max_queue_size: 100,
            request_timeout: Duration::from_secs(30),
            worker_threads: 20,
        };
        assert!(config.validate().is_err());

        // Invalid timeout
        let config = QueueConfig {
            max_queue_size: 100,
            request_timeout: Duration::from_secs(0),
            worker_threads: 1,
        };
        assert!(config.validate().is_err());
    }

    #[test]
    fn test_session_config_validation() {
        // Valid config
        let config = SessionConfig {
            max_sessions: 1000,
            session_timeout: Duration::from_secs(3600),
        };
        assert!(config.validate().is_ok());

        // Invalid max sessions
        let config = SessionConfig {
            max_sessions: 0,
            session_timeout: Duration::from_secs(3600),
        };
        assert!(config.validate().is_err());

        // Invalid timeout
        let config = SessionConfig {
            max_sessions: 1000,
            session_timeout: Duration::from_secs(0),
        };
        assert!(config.validate().is_err());
    }

    #[test]
    fn test_mcp_server_config_validation() {
        // Valid config
        let config = MCPServerConfig {
            name: "filesystem".to_string(),
            command: "npx".to_string(),
            args: vec!["-y".to_string()],
            timeout_secs: None,
        };
        assert!(config.validate().is_ok());

        // Empty name
        let config = MCPServerConfig {
            name: "".to_string(),
            command: "npx".to_string(),
            args: vec![],
            timeout_secs: None,
        };
        assert!(config.validate().is_err());

        // Empty command
        let config = MCPServerConfig {
            name: "filesystem".to_string(),
            command: "".to_string(),
            args: vec![],
            timeout_secs: None,
        };
        assert!(config.validate().is_err());

        // Invalid characters in name
        let config = MCPServerConfig {
            name: "file@system".to_string(),
            command: "npx".to_string(),
            args: vec![],
            timeout_secs: None,
        };
        assert!(config.validate().is_err());
    }

    #[test]
    fn test_agent_config_validation() {
        // Valid config
        let config = AgentConfig::default();
        assert!(config.validate().is_ok());

        // Config with duplicate MCP server names
        let config = AgentConfig {
            mcp_servers: vec![
                MCPServerConfig {
                    name: "filesystem".to_string(),
                    command: "npx".to_string(),
                    args: vec![],
                    timeout_secs: None,
                },
                MCPServerConfig {
                    name: "filesystem".to_string(),
                    command: "another".to_string(),
                    args: vec![],
                    timeout_secs: None,
                },
            ],
            ..Default::default()
        };
        assert!(config.validate().is_err());

        // Config with invalid model
        let mut config = AgentConfig::default();
        config.model.batch_size = 0;
        assert!(config.validate().is_err());
    }

    #[test]
    fn test_model_source_serialization() {
        let hf_source = ModelSource::HuggingFace {
            repo: "microsoft/DialoGPT-medium".to_string(),
            filename: Some("model.gguf".to_string()),
        };

        let serialized = serde_json::to_string(&hf_source).unwrap();
        let deserialized: ModelSource = serde_json::from_str(&serialized).unwrap();

        match deserialized {
            ModelSource::HuggingFace { repo, filename } => {
                assert_eq!(repo, "microsoft/DialoGPT-medium");
                assert_eq!(filename, Some("model.gguf".to_string()));
            }
            _ => panic!("Wrong variant after deserialization"),
        }

        let local_source = ModelSource::Local {
            folder: PathBuf::from("/tmp/models"),
            filename: None,
        };

        let serialized = serde_json::to_string(&local_source).unwrap();
        let deserialized: ModelSource = serde_json::from_str(&serialized).unwrap();

        match deserialized {
            ModelSource::Local { folder, filename } => {
                assert_eq!(folder, PathBuf::from("/tmp/models"));
                assert_eq!(filename, None);
            }
            _ => panic!("Wrong variant after deserialization"),
        }
    }
}<|MERGE_RESOLUTION|>--- conflicted
+++ resolved
@@ -115,7 +115,6 @@
     pub messages: Vec<Message>,
     pub mcp_servers: Vec<MCPServerConfig>,
     pub available_tools: Vec<ToolDefinition>,
-    pub available_prompts: Vec<PromptDefinition>,
     pub created_at: SystemTime,
     pub updated_at: SystemTime,
 }
@@ -136,89 +135,7 @@
     pub server_name: String,
 }
 
-#[derive(Debug, Clone, Copy, PartialEq, Eq, Hash, Serialize, Deserialize)]
-pub struct PromptId(Ulid);
-
-impl PromptId {
-    pub fn new() -> Self {
-        Self(Ulid::new())
-    }
-
-    pub fn from_ulid(ulid: Ulid) -> Self {
-        Self(ulid)
-    }
-
-    pub fn as_ulid(&self) -> Ulid {
-        self.0
-    }
-}
-
-impl std::fmt::Display for PromptId {
-    fn fmt(&self, f: &mut std::fmt::Formatter<'_>) -> std::fmt::Result {
-        write!(f, "{}", self.0)
-    }
-}
-
-impl std::str::FromStr for PromptId {
-    type Err = ulid::DecodeError;
-
-    fn from_str(s: &str) -> Result<Self, Self::Err> {
-        Ok(Self(Ulid::from_string(s)?))
-    }
-}
-
-impl Default for PromptId {
-    fn default() -> Self {
-        Self::new()
-    }
-}
-
-#[derive(Debug, Clone, Serialize, Deserialize)]
-pub struct PromptDefinition {
-    pub name: String,
-    pub description: Option<String>,
-    pub arguments: Vec<PromptArgument>,
-    pub server_name: String,
-}
-
-#[derive(Debug, Clone, Serialize, Deserialize)]
-pub struct PromptArgument {
-    pub name: String,
-    pub description: Option<String>,
-    pub required: bool,
-}
-
-#[derive(Debug, Clone, Serialize, Deserialize)]
-pub struct PromptMessage {
-    pub role: MessageRole,
-    pub content: PromptContent,
-}
-
-#[derive(Debug, Clone, Serialize, Deserialize)]
-#[serde(tag = "type")]
-pub enum PromptContent {
-    #[serde(rename = "text")]
-    Text { text: String },
-    #[serde(rename = "image")]
-    Image { data: String, mime_type: String },
-    #[serde(rename = "resource")]
-    Resource { resource: PromptResource },
-}
-
-#[derive(Debug, Clone, Serialize, Deserialize)]
-pub struct PromptResource {
-    pub uri: String,
-    pub text: Option<String>,
-    pub mime_type: Option<String>,
-}
-
-#[derive(Debug, Clone, Serialize, Deserialize)]
-pub struct GetPromptResult {
-    pub description: Option<String>,
-    pub messages: Vec<PromptMessage>,
-}
-
-#[derive(Debug, Serialize)]
+#[derive(Debug)]
 pub struct GenerationRequest {
     pub session: Session,
     pub max_tokens: Option<u32>,
@@ -258,89 +175,6 @@
     pub error: Option<String>,
 }
 
-/// Represents different types of resources that tools might access
-#[derive(Debug, Clone, PartialEq, Eq, Hash, Serialize, Deserialize)]
-pub enum ResourceType {
-    FileSystem(String), // Path pattern
-    Network(String),    // URL pattern
-    Database(String),   // Database/table name
-    Memory,             // In-memory operations
-    System,             // System-level operations
-    Other(String),      // Custom resource type
-}
-
-/// Defines what kind of access a tool has to a resource
-#[derive(Debug, Clone, PartialEq, Eq, Serialize, Deserialize)]
-pub enum AccessType {
-    Read,
-    Write,
-    ReadWrite,
-    Execute,
-    Create,
-    Delete,
-}
-
-/// Describes a tool's resource access pattern
-#[derive(Debug, Clone, Serialize, Deserialize)]
-pub struct ResourceAccess {
-    pub resource: ResourceType,
-    pub access_type: AccessType,
-    pub exclusive: bool, // Whether this resource requires exclusive access
-}
-
-/// Represents a potential conflict between two tool calls
-#[derive(Debug, Clone, Serialize, Deserialize)]
-pub struct ToolConflict {
-    pub tool1: String,
-    pub tool2: String,
-    pub conflict_type: ConflictType,
-    pub description: String,
-}
-
-/// Types of conflicts that can occur between tools
-#[derive(Debug, Clone, PartialEq, Eq, Serialize, Deserialize)]
-pub enum ConflictType {
-    ResourceConflict, // Both tools access same resource in conflicting ways
-    DataDependency,   // One tool depends on output from another
-    OrderDependency,  // Tools must execute in specific order
-    MutualExclusion,  // Tools cannot run simultaneously
-}
-
-/// Represents a reference in tool parameters to another tool's output
-#[derive(Debug, Clone, Serialize, Deserialize)]
-pub struct ParameterReference {
-    pub parameter_path: String,  // JSON path in parameters
-    pub referenced_tool: String, // Name of tool being referenced
-    pub reference_type: ReferenceType,
-}
-
-/// Types of parameter references
-#[derive(Debug, Clone, PartialEq, Eq, Serialize, Deserialize)]
-pub enum ReferenceType {
-    DirectOutput,     // References the entire output
-    PropertyAccess,   // References a specific property of the output
-    ConditionalValue, // Value depends on output condition
-    FileSystemPath,   // References a file/directory created by another tool
-}
-
-/// Configuration for tool-specific parallel execution rules
-#[derive(Debug, Clone, Serialize, Deserialize, Default)]
-pub struct ParallelExecutionConfig {
-    pub tool_conflicts: Vec<ToolConflict>,
-    pub resource_access_patterns: std::collections::HashMap<String, Vec<ResourceAccess>>,
-    pub safe_parallel_groups: Vec<Vec<String>>, // Groups of tools that are safe to run in parallel
-    pub never_parallel: Vec<(String, String)>,  // Pairs of tools that should never run in parallel
-    pub dependency_rules: Vec<DependencyRule>,
-}
-
-/// Rules for tool dependencies
-#[derive(Debug, Clone, Serialize, Deserialize)]
-pub struct DependencyRule {
-    pub pattern: String, // Regex pattern for parameter matching
-    pub dependency_type: ConflictType,
-    pub applies_to_tools: Vec<String>, // If empty, applies to all tools
-}
-
 #[derive(Debug)]
 pub struct StreamChunk {
     pub text: String,
@@ -354,7 +188,6 @@
     pub queue_config: QueueConfig,
     pub mcp_servers: Vec<MCPServerConfig>,
     pub session_config: SessionConfig,
-    pub parallel_execution_config: ParallelExecutionConfig,
 }
 
 #[derive(Debug, Clone, Serialize, Deserialize)]
@@ -362,7 +195,6 @@
     pub source: ModelSource,
     pub batch_size: u32,
     pub use_hf_params: bool,
-    pub verbose_logging: bool,
 }
 
 #[derive(Debug, Clone, Serialize, Deserialize)]
@@ -408,7 +240,6 @@
             },
             batch_size: 512,
             use_hf_params: true,
-            verbose_logging: false,
         }
     }
 }
@@ -665,34 +496,15 @@
     #[error("Template processing error: {0}\n💡 Check message format and tool definitions are properly structured")]
     Template(#[from] TemplateError),
 
-<<<<<<< HEAD
-    #[error("Request timeout: Operation took longer than {timeout:?}. Try reducing the request complexity or increasing the timeout value.")]
-    Timeout { timeout: Duration },
-
-    #[error("Request queue full: Maximum capacity of {capacity} requests exceeded. Please wait for pending requests to complete or increase queue capacity.")]
-=======
     #[error("Request timeout: processing took longer than {timeout:?}\n💡 Increase timeout settings, reduce max_tokens, or check system performance")]
     Timeout { timeout: Duration },
 
     #[error("Queue overloaded: {capacity} requests queued (max capacity)\n💡 Wait and retry, or increase max_queue_size configuration")]
->>>>>>> 9be9637e
     QueueFull { capacity: usize },
 }
 
 #[derive(Debug, Error)]
 pub enum ModelError {
-<<<<<<< HEAD
-    #[error("Failed to load model: {0}\n\n💡 Troubleshooting steps:\n• Verify model format is .gguf (GGML Unified Format)\n• Check available system memory (models require 4-16GB typically)\n• Ensure model file is not corrupted (re-download if needed)\n• Try reducing batch_size to 512 or lower in configuration\n• Check disk space is sufficient for model loading")]
-    LoadingFailed(String),
-
-    #[error("Model not found: {0}\n\n💡 Please check:\n• Model file path exists and is readable\n• Filename matches exactly (case-sensitive)\n• File permissions allow read access (chmod 644)\n• For HuggingFace repos: verify repo name exists and model file is present\n• Use absolute paths to avoid relative path issues")]
-    NotFound(String),
-
-    #[error("Invalid model configuration: {0}\n\n💡 Configuration requirements:\n• batch_size must be > 0 (recommended: 512-2048)\n• Model path must be absolute or relative to current directory\n• File extension must be .gguf\n• HuggingFace repo format: 'username/repo-name'\n• Ensure numeric values are within valid ranges")]
-    InvalidConfig(String),
-
-    #[error("Model inference failed: {0}\n\n💡 Possible causes:\n• Insufficient system memory or GPU memory\n• Model format incompatible with current version\n• Context length exceeds model's maximum (try reducing max_tokens)\n• Hardware acceleration (Metal/CUDA) unavailable\n• Concurrent requests exceeding system capacity")]
-=======
     #[error("Model loading failed: {0}\n🔧 Check available memory (4-8GB needed), verify GGUF file integrity, ensure compatible llama.cpp version")]
     LoadingFailed(String),
 
@@ -703,61 +515,60 @@
     InvalidConfig(String),
 
     #[error("Model inference failed: {0}\n🦾 Check input format, model compatibility, and available system resources")]
->>>>>>> 9be9637e
     InferenceFailed(String),
 }
 
 #[derive(Debug, Clone, Error)]
 pub enum QueueError {
-    #[error("Request queue is full (all {capacity} slots occupied)\n\n💡 Options to resolve:\n• Wait a few seconds and retry your request\n• Increase max_queue_size in configuration (current: {capacity})\n• Reduce concurrent request load from clients\n• Check if requests are processing normally (monitor queue metrics)\n• Consider scaling to multiple workers")]
-    Full { capacity: usize },
-
-    #[error("Request timeout after {duration:?}\n\n💡 Suggestions to resolve:\n• Reduce max_tokens in the request (try < 1000)\n• Simplify the prompt or conversation context\n• Increase request_timeout in queue configuration\n• Check system resources (CPU/memory usage)\n• Monitor for memory leaks or resource exhaustion")]
-    Timeout { duration: Duration },
-
-    #[error("Processing error: {0}\n\n💡 Debugging steps:\n• Check detailed logs for complete stack trace\n• Verify model is properly loaded and accessible\n• Ensure sufficient system resources (memory, CPU)\n• Try with a simpler request to isolate the issue\n• Restart the service if errors persist")]
+    #[error("Queue is full")]
+    Full,
+
+    #[error("Request timeout")]
+    Timeout,
+
+    #[error("Worker thread error: {0}")]
     WorkerError(String),
 }
 
 #[derive(Debug, Error)]
 pub enum SessionError {
-    #[error("Session not found: {0}\n\n💡 The session may have expired or been removed. Create a new session to continue.")]
+    #[error("Session not found: {0}")]
     NotFound(String),
 
-    #[error("Session limit exceeded\n\n💡 Resolution options:\n• Close unused sessions before creating new ones\n• Increase maximum session limit in configuration\n• Implement session cleanup for inactive sessions\n• Check for session leaks in your application")]
+    #[error("Session limit exceeded")]
     LimitExceeded,
 
-    #[error("Session timed out due to inactivity\n\n💡 Create a new session to continue, or increase session timeout in configuration.")]
+    #[error("Session timeout")]
     Timeout,
 
-    #[error("Invalid session state: {0}\n\n💡 This may indicate corrupted session data. Try creating a fresh session.")]
+    #[error("Invalid session state: {0}")]
     InvalidState(String),
 }
 
 #[derive(Debug, Error)]
 pub enum MCPError {
-    #[error("MCP server '{0}' not found\n\n💡 Check server configuration:\n• Ensure server is properly initialized in config\n• Verify server process is running and accessible\n• Check network connectivity if using remote server\n• Validate server name matches configuration exactly")]
+    #[error("MCP server not found: {0}")]
     ServerNotFound(String),
 
-    #[error("Tool execution failed: {0}\n\n💡 Troubleshooting steps:\n• Verify tool arguments match expected schema\n• Ensure the MCP server is running and responsive\n• Check tool permissions and access rights\n• Review server logs for detailed error information\n• Test with simpler tool calls to isolate the issue")]
+    #[error("Tool call failed: {0}")]
     ToolCallFailed(String),
 
-    #[error("MCP server connection error: {0}\n\n💡 Check server status:\n• Verify server process is running\n• Check network connectivity and firewall settings\n• Ensure server is listening on correct port\n• Try restarting the MCP server")]
+    #[error("Connection error: {0}")]
     Connection(String),
 
-    #[error("MCP protocol error: {0}\n\n💡 This may indicate:\n• Incompatible MCP server version\n• Malformed request or response format\n• Server implementation issues\n• Network data corruption during transmission")]
+    #[error("Protocol error: {0}")]
     Protocol(String),
 }
 
 #[derive(Debug, Error)]
 pub enum TemplateError {
-    #[error("Template rendering failed: {0}\n\n💡 Check template issues:\n• Verify template syntax is valid\n• Ensure all required variables are provided\n• Check for missing or incorrect variable names\n• Review template logic for edge cases")]
+    #[error("Template rendering failed: {0}")]
     RenderingFailed(String),
 
-    #[error("Failed to parse tool calls: {0}\n\n💡 Tool call format issues:\n• Check JSON syntax in tool call requests\n• Verify function names match available tools\n• Ensure argument types match expected schema\n• Review generated text for malformed tool calls")]
+    #[error("Tool call parsing failed: {0}")]
     ToolCallParsing(String),
 
-    #[error("Invalid template format: {0}\n\n💡 Template syntax problems:\n• Verify template uses correct syntax\n• Check for unmatched brackets or quotes\n• Ensure proper variable substitution format\n• Test template with minimal data first")]
+    #[error("Invalid template: {0}")]
     Invalid(String),
 }
 
@@ -828,7 +639,6 @@
             messages: Vec::new(),
             mcp_servers: Vec::new(),
             available_tools: Vec::new(),
-            available_prompts: Vec::new(),
             created_at: SystemTime::now(),
             updated_at: SystemTime::now(),
         };
@@ -837,7 +647,6 @@
         assert!(session.messages.is_empty());
         assert!(session.mcp_servers.is_empty());
         assert!(session.available_tools.is_empty());
-        assert!(session.available_prompts.is_empty());
     }
 
     #[test]
@@ -877,7 +686,6 @@
             messages: Vec::new(),
             mcp_servers: Vec::new(),
             available_tools: Vec::new(),
-            available_prompts: Vec::new(),
             created_at: SystemTime::now(),
             updated_at: SystemTime::now(),
         };
@@ -1096,7 +904,6 @@
             },
             batch_size: 512,
             use_hf_params: true,
-            verbose_logging: false,
         };
 
         assert!(config.validate().is_ok());
@@ -1111,7 +918,6 @@
             },
             batch_size: 0,
             use_hf_params: true,
-            verbose_logging: false,
         };
 
         assert!(config.validate().is_err());
@@ -1123,7 +929,6 @@
             },
             batch_size: 10000,
             use_hf_params: true,
-            verbose_logging: false,
         };
 
         assert!(config.validate().is_err());
